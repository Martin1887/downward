--- conflicted
+++ resolved
@@ -74,13 +74,9 @@
     }
 
     SearchNode node = search_space.get_node(current_eval_context.get_state());
-<<<<<<< HEAD
-    node.open_initial(current_h);
+    node.open_initial();
 
     current_phase_start_g = 0;
-=======
-    node.open_initial();
->>>>>>> b908d97a
 }
 
 vector<const GlobalOperator *> EnforcedHillClimbingSearch::get_successors(
