#include "merge_and_shrink_heuristic.h"

#include "distances.h"
#include "factor_scoring_functions.h"
#include "factored_transition_system.h"
#include "merge_and_shrink_algorithm.h"
#include "merge_and_shrink_representation.h"
#include "transition_system.h"
#include "types.h"

#include "../option_parser.h"
#include "../plugin.h"

#include "../task_utils/task_properties.h"

#include "../utils/markup.h"
#include "../utils/system.h"

#include <algorithm>
#include <cassert>
#include <iostream>
#include <utility>

using namespace std;
using utils::ExitCode;

namespace merge_and_shrink {
<<<<<<< HEAD
MergeAndShrinkHeuristic::MergeAndShrinkHeuristic(const Options &opts)
    : Heuristic(opts),
      merge_strategy_factory(opts.get<shared_ptr<MergeStrategyFactory>>("merge_strategy")),
      shrink_strategy(opts.get<shared_ptr<ShrinkStrategy>>("shrink_strategy")),
      label_reduction(nullptr),
      max_states(opts.get<int>("max_states")),
      max_states_before_merge(opts.get<int>("max_states_before_merge")),
      shrink_threshold_before_merge(opts.get<int>("threshold_before_merge")),
      prune_unreachable_states(opts.get<bool>("prune_unreachable_states")),
      prune_irrelevant_states(opts.get<bool>("prune_irrelevant_states")),
      verbosity(static_cast<Verbosity>(opts.get_enum("verbosity"))),
      max_time(opts.get<double>("max_time")),
      num_transitions_to_abort(opts.get<int>("num_transitions_to_abort")),
      partial_mas_method(static_cast<PartialMASMethod>(opts.get_enum("partial_mas_method"))),
      starting_peak_memory(-1) {
    assert(max_states_before_merge > 0);
    assert(max_states >= max_states_before_merge);
    assert(shrink_threshold_before_merge <= max_states_before_merge);

    if (opts.contains("label_reduction")) {
        label_reduction = opts.get<shared_ptr<LabelReduction>>("label_reduction");
        label_reduction->initialize(task_proxy);
    }

    if (opts.contains("factor_scoring_functions")) {
        factor_scoring_functions = opts.get_list<shared_ptr<FactorScoringFunction>>(
            "factor_scoring_functions");
    }

    utils::Timer timer;
    cout << "Initializing merge-and-shrink heuristic..." << endl;
    starting_peak_memory = utils::get_peak_memory_in_kb();
    task_properties::verify_no_axioms(task_proxy);
    dump_options();
    warn_on_unusual_options();
    cout << endl;

    build(timer);
    const bool final = true;
    report_peak_memory_delta(final);
    cout << "Done initializing merge-and-shrink heuristic [" << timer << "]"
         << endl;
    cout << endl;
}

void MergeAndShrinkHeuristic::report_peak_memory_delta(bool final) const {
    if (final)
        cout << "Final";
    else
        cout << "Current";
    cout << " peak memory increase of merge-and-shrink computation: "
         << utils::get_peak_memory_in_kb() - starting_peak_memory << " KB"
         << endl;
}

void MergeAndShrinkHeuristic::dump_options() const {
    if (merge_strategy_factory) { // deleted after merge strategy extraction
        merge_strategy_factory->dump_options();
        cout << endl;
    }

    cout << "Options related to size limits and shrinking: " << endl;
    cout << "Transition system size limit: " << max_states << endl
         << "Transition system size limit right before merge: "
         << max_states_before_merge << endl;
    cout << "Threshold to trigger shrinking right before merge: "
         << shrink_threshold_before_merge << endl;
    cout << endl;

    shrink_strategy->dump_options();
    cout << endl;

    if (label_reduction) {
        label_reduction->dump_options();
    } else {
        cout << "Label reduction disabled" << endl;
    }
    cout << endl;

    cout << "Verbosity: ";
    switch (verbosity) {
    case Verbosity::SILENT:
        cout << "silent";
        break;
    case Verbosity::NORMAL:
        cout << "normal";
        break;
    case Verbosity::VERBOSE:
        cout << "verbose";
        break;
    }
    cout << endl;
}

void MergeAndShrinkHeuristic::warn_on_unusual_options() const {
    string dashes(79, '=');
    if (!label_reduction) {
        cout << dashes << endl
             << "WARNING! You did not enable label reduction.\nThis may "
            "drastically reduce the performance of merge-and-shrink!"
             << endl << dashes << endl;
    } else if (label_reduction->reduce_before_merging() && label_reduction->reduce_before_shrinking()) {
        cout << dashes << endl
             << "WARNING! You set label reduction to be applied twice in each merge-and-shrink\n"
            "iteration, both before shrinking and merging. This double computation effort\n"
            "does not pay off for most configurations!"
             << endl << dashes << endl;
    } else {
        if (label_reduction->reduce_before_shrinking() &&
            (shrink_strategy->get_name() == "f-preserving"
             || shrink_strategy->get_name() == "random")) {
            cout << dashes << endl
                 << "WARNING! Bucket-based shrink strategies such as f-preserving random perform\n"
                "best if used with label reduction before merging, not before shrinking!"
                 << endl << dashes << endl;
        }
        if (label_reduction->reduce_before_merging() &&
            shrink_strategy->get_name() == "bisimulation") {
            cout << dashes << endl
                 << "WARNING! Shrinking based on bisimulation performs best if used with label\n"
                "reduction before shrinking, not before merging!"
                 << endl << dashes << endl;
        }
    }

    if (!prune_unreachable_states || !prune_irrelevant_states) {
        cout << dashes << endl
             << "WARNING! Pruning is (partially) turned off!\nThis may "
            "drastically reduce the performance of merge-and-shrink!"
             << endl << dashes << endl;
    }
}

vector<int> get_remaining_candidates(
    const vector<int> &merge_candidates,
    const vector<int> &scores) {
    assert(merge_candidates.size() == scores.size());
    int best_score = -1;
    for (int score : scores) {
        if (score > best_score) {
            best_score = score;
        }
    }

    vector<int> result;
    for (size_t i = 0; i < scores.size(); ++i) {
        if (scores[i] == best_score) {
            result.push_back(merge_candidates[i]);
        }
    }
    return result;
}

bool MergeAndShrinkHeuristic::ran_out_of_time(
    const utils::Timer &timer) const {
    if (timer() > max_time) {
        if (verbosity >= Verbosity::NORMAL) {
            cout << "Ran out of time, stopping computation." << endl;
            cout << endl;
        }
        return true;
    }
    return false;
}

bool MergeAndShrinkHeuristic::too_many_transitions(int num_transitions) const {
    if (num_transitions > num_transitions_to_abort) {
        if (verbosity >= Verbosity::NORMAL) {
            cout << "Factor has too many transitions, stopping computation."
                 << endl;
            cout << endl;
        }
        return true;
    }
    return false;
}

int MergeAndShrinkHeuristic::find_best_factor(
    const FactoredTransitionSystem &fts) const {
    vector<int> current_indices;
    for (int index : fts) {
        current_indices.push_back(index);
    }

    for (const shared_ptr<FactorScoringFunction> &fsf : factor_scoring_functions) {
        vector<int> scores = fsf->compute_scores(fts, current_indices);
        current_indices = get_remaining_candidates(current_indices, scores);
        if (current_indices.size() == 1) {
            break;
        }
    }

    assert(current_indices.size() == 1);
    return current_indices.front();
}

void MergeAndShrinkHeuristic::finalize_factor(
    FactoredTransitionSystem &fts, int index) {
    pair<unique_ptr<MergeAndShrinkRepresentation>, unique_ptr<Distances>>
    final_entry = fts.extract_factor(index);
    if (!final_entry.second->are_goal_distances_computed()) {
        const bool compute_init = false;
        const bool compute_goal = true;
        final_entry.second->compute_distances(
            compute_init, compute_goal, verbosity);
    }
    assert(final_entry.second->are_goal_distances_computed());
    final_entry.first->set_distances(*final_entry.second);
    mas_representations.push_back(move(final_entry.first));
}

void MergeAndShrinkHeuristic::finalize(FactoredTransitionSystem &fts) {
    assert(partial_mas_method != PartialMASMethod::None);
    int active_factors_count = 0;
    for (int index = 0; index < fts.get_size(); ++index) {
        if (fts.is_active(index)) {
            ++active_factors_count;
        }
    }
    if (verbosity >= Verbosity::NORMAL) {
        cout << "Number of remaining factors: " << active_factors_count << endl;
    }
    if (partial_mas_method == PartialMASMethod::Single) {
        if (verbosity >= Verbosity::NORMAL) {
            cout << "Need to choose a single factor to serve as a heuristic."
                 << endl;
        }
        int index = find_best_factor(fts);
        // We do not need the scoring functions anymore at this point.
        factor_scoring_functions.clear();
        finalize_factor(fts, index);
        if (verbosity >= Verbosity::NORMAL) {
            cout << "Chose single factor as heuristic: " << fts.get_ts(index).tag()
                 << endl;
        }
    } else if (partial_mas_method == PartialMASMethod::Maximum) {
        for (int index : fts) {
            finalize_factor(fts, index);
        }
        if (verbosity >= Verbosity::NORMAL) {
            cout << "Use all factors in a maximum heuristic." << endl;
        }
    } else {
        cerr << "Unknown partial merge-and-shrink method!" << endl;
        utils::exit_with(utils::ExitCode::SEARCH_UNSUPPORTED);
    }
    if (verbosity >= Verbosity::NORMAL) {
        cout << endl;
    }
}
=======
MergeAndShrinkHeuristic::MergeAndShrinkHeuristic(const options::Options &opts)
    : Heuristic(opts) {
    Verbosity verbosity = static_cast<Verbosity>(opts.get_enum("verbosity"));

    cout << "Initializing merge-and-shrink heuristic..." << endl;
    MergeAndShrinkAlgorithm algorithm(opts);
    FactoredTransitionSystem fts = algorithm.build_factored_transition_system(task_proxy);
>>>>>>> 0a557134

    /*
      TODO: This constructor has quite a bit of fiddling with aspects of
      transition systems and the merge-and-shrink representation (checking
      whether distances have been computed; computing them) that we would
      like to have at a lower level. See also the TODO in
      factored_transition_system.h on improving the interface of that class
      (and also related classes like TransitionSystem etc).
    */
<<<<<<< HEAD
    int unsolvable_index = -1;
    bool pruned = false;
    for (int index = 0; index < fts.get_size(); ++index) {
        if (prune_unreachable_states || prune_irrelevant_states) {
            bool pruned_factor = prune_step(
                fts,
                index,
                prune_unreachable_states,
                prune_irrelevant_states,
                verbosity);
            pruned = pruned || pruned_factor;
        }
        if (!fts.is_factor_solvable(index)) {
            unsolvable_index = index;
            break;
        }
    }
    if (verbosity >= Verbosity::NORMAL && pruned) {
        print_time(timer, "after pruning atomic factors");
    }
    return unsolvable_index;
}

int MergeAndShrinkHeuristic::main_loop(
    FactoredTransitionSystem &fts, const utils::Timer &timer) {
    int maximum_intermediate_size = 0;
    for (int i = 0; i < fts.get_size(); ++i) {
        int size = fts.get_ts(i).get_size();
        if (size > maximum_intermediate_size) {
            maximum_intermediate_size = size;
        }
    }

    unique_ptr<MergeStrategy> merge_strategy =
        merge_strategy_factory->compute_merge_strategy(task_proxy, fts);
    merge_strategy_factory = nullptr;

    int iteration_counter = 0;
    int final_index = -1;
    while (fts.get_num_active_entries() > 1) {
        // Choose next transition systems to merge
        pair<int, int> merge_indices = merge_strategy->get_next();
        if (ran_out_of_time(timer)) {
            final_index = -2;
            break;
        }
        int merge_index1 = merge_indices.first;
        int merge_index2 = merge_indices.second;
        assert(merge_index1 != merge_index2);
        if (verbosity >= Verbosity::NORMAL) {
            cout << "Next pair of indices: ("
                 << merge_index1 << ", " << merge_index2 << ")" << endl;
            if (verbosity >= Verbosity::VERBOSE) {
                fts.statistics(merge_index1);
                fts.statistics(merge_index2);
            }
            print_time(timer, "after computation of next merge");
        }

        // Label reduction (before shrinking)
        if (label_reduction && label_reduction->reduce_before_shrinking()) {
            bool reduced = label_reduction->reduce(merge_indices, fts, verbosity);
            if (verbosity >= Verbosity::NORMAL && reduced) {
                print_time(timer, "after label reduction");
            }
        }

        if (ran_out_of_time(timer)) {
            final_index = -2;
            break;
        }

        // Shrinking
        bool shrunk = shrink_before_merge_step(
            fts,
            merge_index1,
            merge_index2,
            max_states,
            max_states_before_merge,
            shrink_threshold_before_merge,
            *shrink_strategy,
            verbosity);
        if (verbosity >= Verbosity::NORMAL && shrunk) {
            print_time(timer, "after shrinking");
        }

        if (ran_out_of_time(timer)) {
            final_index = -2;
            break;
        }

        // Label reduction (before merging)
        if (label_reduction && label_reduction->reduce_before_merging()) {
            bool reduced = label_reduction->reduce(merge_indices, fts, verbosity);
            if (verbosity >= Verbosity::NORMAL && reduced) {
                print_time(timer, "after label reduction");
            }
        }

        if (ran_out_of_time(timer)) {
            final_index = -2;
            break;
        }

        // Merging
        int merged_index = fts.merge(merge_index1, merge_index2, verbosity);
        int abs_size = fts.get_ts(merged_index).get_size();
        if (abs_size > maximum_intermediate_size) {
            maximum_intermediate_size = abs_size;
        }

        if (verbosity >= Verbosity::NORMAL) {
            if (verbosity >= Verbosity::VERBOSE) {
                fts.statistics(merged_index);
            }
            print_time(timer, "after merging");
        }

        // We do not check for num transitions here but only after pruning
        // to allow recovering a too large product.
        if (ran_out_of_time(timer)) {
            final_index = -2;
            break;
        }

        // Pruning
        if (prune_unreachable_states || prune_irrelevant_states) {
            bool pruned = prune_step(
                fts,
                merged_index,
                prune_unreachable_states,
                prune_irrelevant_states,
                verbosity);
            if (verbosity >= Verbosity::NORMAL && pruned) {
                if (verbosity >= Verbosity::VERBOSE) {
                    fts.statistics(merged_index);
                }
                print_time(timer, "after pruning");
            }
        }

        /*
          NOTE: both the shrink strategy classes and the construction
          of the composite transition system require the input
          transition systems to be non-empty, i.e. the initial state
          not to be pruned/not to be evaluated as infinity.
        */
        if (!fts.is_factor_solvable(merged_index)) {
            if (verbosity >= Verbosity::NORMAL) {
                cout << "Abstract problem is unsolvable, stopping computation."
                     << endl << endl;
            }
            final_index = merged_index;
            break;
        }

        int num_trans = fts.get_ts(merged_index).compute_total_transitions();
        if (ran_out_of_time(timer) || too_many_transitions(num_trans)) {
            final_index = -2;
            break;
        }

        // End-of-iteration output.
        if (verbosity >= Verbosity::VERBOSE) {
            report_peak_memory_delta();
        }
        if (verbosity >= Verbosity::NORMAL) {
            cout << endl;
        }

        ++iteration_counter;
    }

    if (final_index == -1) {
=======

    int ts_index = -1;
    if (fts.get_num_active_entries() == 1) {
>>>>>>> 0a557134
        /*
          We regularly finished the merge-and-shrink construction, i.e., we
          merged all transition systems and are left with one solvable
          transition system. This assumes that merges are always appended at
          the end.
        */
        int last_factor_index = fts.get_size() - 1;
        for (int index = 0; index < last_factor_index; ++index) {
            assert(!fts.is_active(index));
        }
        ts_index = last_factor_index;
    } else {
<<<<<<< HEAD
        cout << "Main loop terminated early (either because a factor is "
            "unsolvable or the time or transition limit was reached). "
            "Statistics:" << endl;
=======
        // The computation stopped early because there is an unsolvable factor.
        for (int index = 0; index < fts.get_size(); ++index) {
            if (fts.is_active(index) && !fts.is_factor_solvable(index)) {
                ts_index = index;
                break;
            }
        }
        assert(ts_index != -1);
>>>>>>> 0a557134
    }

    auto final_entry = fts.extract_factor(ts_index);
    cout << "Final transition system size: "
         << fts.get_transition_system(ts_index).get_size() << endl;

<<<<<<< HEAD
void MergeAndShrinkHeuristic::build(const utils::Timer &timer) {
    const bool compute_init_distances =
        shrink_strategy->requires_init_distances() ||
        merge_strategy_factory->requires_init_distances() ||
        prune_unreachable_states;
    const bool compute_goal_distances =
        shrink_strategy->requires_goal_distances() ||
        merge_strategy_factory->requires_goal_distances() ||
        prune_irrelevant_states;
    FactoredTransitionSystem fts =
        create_factored_transition_system(
            task_proxy,
            compute_init_distances,
            compute_goal_distances,
            verbosity,
            max_time,
            timer);
    if (verbosity >= Verbosity::NORMAL) {
        print_time(timer, "after computation of atomic transition systems");
    }
    int unsolvable_index = prune_fts(fts, timer);
    if (unsolvable_index != -1) {
        cout << "Atomic factor is unsolvable, stopping computation."
             << endl << endl;
        // Use the unsolvable factor as the final abstraction.
        finalize_factor(fts, unsolvable_index);
        return;
    }
    if (verbosity >= Verbosity::NORMAL) {
        cout << endl;
    }

    if (ran_out_of_time(timer)) {
        // Ran out of time, do not proceed with main loop.
        finalize(fts);
        return;
    }

    for (int index = 0; index < fts.get_size(); ++index) {
        const TransitionSystem &ts = fts.get_ts(index);
        int num_transitions = ts.compute_total_transitions();
        if (too_many_transitions(num_transitions)) {
            // A factor grew too many transitions, do not proceed with main loop.
            finalize(fts);
            return;
        }
    }

    int final_index = main_loop(fts, timer);
    if (final_index == -2) {
        // Main loop terminated early due to reaching the time or transition limit.
        finalize(fts);
    } else {
        /*
          Main loop terminated regularly and final_index points to the last
          factor, or it terminated early and final_index points to an unsolvable
          factor. In both cases, we use this factor as the final abstraction.
        */
        finalize_factor(fts, final_index);
    }
=======
    mas_representation = move(final_entry.first);
    unique_ptr<Distances> final_distances = move(final_entry.second);
    if (!final_distances->are_goal_distances_computed()) {
        const bool compute_init = false;
        const bool compute_goal = true;
        final_distances->compute_distances(
            compute_init, compute_goal, verbosity);
    }
    assert(final_distances->are_goal_distances_computed());
    mas_representation->set_distances(*final_distances);
    cout << "Done initializing merge-and-shrink heuristic." << endl << endl;
>>>>>>> 0a557134
}

int MergeAndShrinkHeuristic::compute_heuristic(const GlobalState &global_state) {
    State state = convert_global_state(global_state);
    int heuristic = 0;
    for (const unique_ptr<MergeAndShrinkRepresentation> &mas_representation : mas_representations) {
        int cost = mas_representation->get_value(state);
        if (cost == PRUNED_STATE || cost == INF) {
            // If state is unreachable or irrelevant, we encountered a dead end.
            return DEAD_END;
        }
        heuristic = max(heuristic, cost);
    }
    return heuristic;
}

static shared_ptr<Heuristic> _parse(options::OptionParser &parser) {
    parser.document_synopsis(
        "Merge-and-shrink heuristic",
        "This heuristic implements the algorithm described in the following "
        "paper:" + utils::format_paper_reference(
            {"Silvan Sievers", "Martin Wehrle", "Malte Helmert"},
            "Generalized Label Reduction for Merge-and-Shrink Heuristics",
            "https://ai.dmi.unibas.ch/papers/sievers-et-al-aaai2014.pdf",
            "Proceedings of the 28th AAAI Conference on Artificial"
            " Intelligence (AAAI 2014)",
            "2358-2366",
            "AAAI Press 2014") + "\n" +
        "For a more exhaustive description of merge-and-shrink, see the journal "
        "paper" + utils::format_paper_reference(
            {"Malte Helmert", "Patrik Haslum", "Joerg Hoffmann", "Raz Nissim"},
            "Merge-and-Shrink Abstraction: A Method for Generating Lower Bounds"
            " in Factored State Spaces",
            "https://ai.dmi.unibas.ch/papers/helmert-et-al-jacm2014.pdf",
            "Journal of the ACM 61 (3)",
            "16:1-63",
            "2014") + "\n" +
        "Please note that the journal paper describes the \"old\" theory of "
        "label reduction, which has been superseded by the above conference "
        "paper and is no longer implemented in Fast Downward.\n\n"
        "The following paper describes how to improve the DFP merge strategy "
        "with tie-breaking, and presents two new merge strategies (dyn-MIASM "
        "and SCC-DFP):" + utils::format_paper_reference(
            {"Silvan Sievers", "Martin Wehrle", "Malte Helmert"},
            "An Analysis of Merge Strategies for Merge-and-Shrink Heuristics",
            "https://ai.dmi.unibas.ch/papers/sievers-et-al-icaps2016.pdf",
            "Proceedings of the 26th International Conference on Automated "
            "Planning and Scheduling (ICAPS 2016)",
            "294-298",
            "AAAI Press 2016"));
    parser.document_language_support("action costs", "supported");
    parser.document_language_support("conditional effects", "supported (but see note)");
    parser.document_language_support("axioms", "not supported");
    parser.document_property("admissible", "yes (but see note)");
    parser.document_property("consistent", "yes (but see note)");
    parser.document_property("safe", "yes");
    parser.document_property("preferred operators", "no");
    parser.document_note(
        "Note",
        "Conditional effects are supported directly. Note, however, that "
        "for tasks that are not factored (in the sense of the JACM 2014 "
        "merge-and-shrink paper), the atomic transition systems on which "
        "merge-and-shrink heuristics are based are nondeterministic, "
        "which can lead to poor heuristics even when only perfect shrinking "
        "is performed.");
    parser.document_note(
        "Note",
        "When pruning unreachable states, admissibility and consistency is "
        "only guaranteed for reachable states and transitions between "
        "reachable states. While this does not impact regular A* search which "
        "will never encounter any unreachable state, it impacts techniques "
        "like symmetry-based pruning: a reachable state which is mapped to an "
        "unreachable symmetric state (which hence is pruned) would falsely be "
        "considered a dead-end and also be pruned, thus violating optimality "
        "of the search.");
    parser.document_note(
        "Note",
        "A currently recommended good configuration uses bisimulation "
        "based shrinking, the merge strategy SCC-DFP, and the appropriate "
        "label reduction setting (max_states has been altered to be between "
        "10000 and 200000 in the literature):\n"
        "{{{\nmerge_and_shrink(shrink_strategy=shrink_bisimulation(greedy=false),"
        "merge_strategy=merge_sccs(order_of_sccs=topological,merge_selector="
        "score_based_filtering(scoring_functions=[goal_relevance,dfp,"
        "total_order])),label_reduction=exact(before_shrinking=true,"
        "before_merging=false),max_states=50000,threshold_before_merge=1)\n}}}\n"
        "Note that for versions of Fast Downward prior to 2016-08-19, the "
        "syntax differs. See the recommendation in the file "
        "merge_and_shrink_heuristic.cc for an example configuration.");

    Heuristic::add_options_to_parser(parser);
<<<<<<< HEAD

    vector<string> verbosity_levels;
    vector<string> verbosity_level_docs;
    verbosity_levels.push_back("silent");
    verbosity_level_docs.push_back(
        "silent: no output during construction, only starting and final "
        "statistics");
    verbosity_levels.push_back("normal");
    verbosity_level_docs.push_back(
        "normal: basic output during construction, starting and final "
        "statistics");
    verbosity_levels.push_back("verbose");
    verbosity_level_docs.push_back(
        "verbose: full output during construction, starting and final "
        "statistics");
    parser.add_enum_option(
        "verbosity",
        verbosity_levels,
        "Option to specify the level of verbosity.",
        "verbose",
        verbosity_level_docs);

    parser.add_option<double>(
        "max_time",
        "A limit in seconds on the computation time of the heuristic. "
        "If the limit is surpassed, the algorithm terminates, leaving the "
        "chosen partial_mas_method to compute a heuristic from the set of "
        "remaining factors.",
        "infinity",
        Bounds("0.0", "infinity"));
    parser.add_option<int>(
        "num_transitions_to_abort",
        "A limit on the number of transitions of any factor during the "
        "computation. Once this limit is reached, the algorithm terminates, "
        "leaving the chosen partial_mas_method to compute a heuristic from the "
        "set of remaining factors.",
        "infinity",
        Bounds("0", "infinity"));
    vector<string> partial_mas_method;
    vector<string> partial_mas_method_docs;
    partial_mas_method.push_back("none");
    partial_mas_method_docs.push_back(
        "none: attempt to compute a merge-and-shrink abstraction over all "
        "variables of the planning task. Do not set a finite value for any of"
        "the options max_time or num_transitions_to_abort");
    partial_mas_method.push_back("single");
    partial_mas_method_docs.push_back(
        "single: choose a single factor of the remaining factors to serve as"
        "the abstraction for the heuristic. The factor is chosen according to "
        "the factor scoring functions provided via factor_scoring_functions.");
    partial_mas_method.push_back("maximum");
    partial_mas_method_docs.push_back(
        "maximum: retain all remaining factors and compute the maximum "
        "heuristic over all these abstractions.");
    parser.add_enum_option(
        "partial_mas_method",
        partial_mas_method,
        "Method to determine the final heuristic given an early abortion, "
        "such as due to reaching the time or transitions limit.",
        "none",
        partial_mas_method_docs);
    parser.add_list_option<shared_ptr<FactorScoringFunction>>(
        "factor_scoring_functions",
        "The list of factor scoring functions used to compute scores for "
        "remaining factors if computing partial merge-and-shrink abstractions, "
        "i.e., if partial_mas_method != none.",
        options::OptionParser::NONE);

    Options opts = parser.parse();
=======
    add_merge_and_shrink_algorithm_options_to_parser(parser);
    options::Options opts = parser.parse();
>>>>>>> 0a557134
    if (parser.help_mode()) {
        return nullptr;
    }

    handle_shrink_limit_options_defaults(opts);

    if (parser.dry_run()) {
        double max_time = opts.get<double>("max_time");
        int num_transitions_to_abort = opts.get<int>("num_transitions_to_abort");
        PartialMASMethod partial_mas_method = static_cast<PartialMASMethod>(opts.get_enum("partial_mas_method"));
        if (partial_mas_method != PartialMASMethod::None
            && (max_time == numeric_limits<double>::infinity()
                && num_transitions_to_abort == INF)) {
            cerr << "If using a partial merge-and-shrink method, you must "
                "use a finite value for at least one of max_time and "
                "num_transitions_to_abort. "
                 << endl;
            utils::exit_with(utils::ExitCode::SEARCH_INPUT_ERROR);
        }
        if (partial_mas_method == PartialMASMethod::None
            && (max_time < INF || num_transitions_to_abort < INF)) {
            cerr << "If using a finite value to any of max_time and "
                "num_transitions_to_abort, you also must use a partial "
                "merge-and-shrink method."
                 << endl;
            utils::exit_with(utils::ExitCode::SEARCH_INPUT_ERROR);
        }
        if (partial_mas_method == PartialMASMethod::Single
            && !opts.contains("factor_scoring_functions")) {
            cerr << "If using the partial merge-and-shrink method single, "
                "you must specify a least one factor scoring function!"
                 << endl;
            utils::exit_with(utils::ExitCode::SEARCH_INPUT_ERROR);
        }
        return nullptr;
    } else {
        return make_shared<MergeAndShrinkHeuristic>(opts);
    }
}

static options::Plugin<Evaluator> _plugin("merge_and_shrink", _parse);
}<|MERGE_RESOLUTION|>--- conflicted
+++ resolved
@@ -16,7 +16,6 @@
 #include "../utils/markup.h"
 #include "../utils/system.h"
 
-#include <algorithm>
 #include <cassert>
 #include <iostream>
 #include <utility>
@@ -25,138 +24,20 @@
 using utils::ExitCode;
 
 namespace merge_and_shrink {
-<<<<<<< HEAD
-MergeAndShrinkHeuristic::MergeAndShrinkHeuristic(const Options &opts)
+MergeAndShrinkHeuristic::MergeAndShrinkHeuristic(const options::Options &opts)
     : Heuristic(opts),
-      merge_strategy_factory(opts.get<shared_ptr<MergeStrategyFactory>>("merge_strategy")),
-      shrink_strategy(opts.get<shared_ptr<ShrinkStrategy>>("shrink_strategy")),
-      label_reduction(nullptr),
-      max_states(opts.get<int>("max_states")),
-      max_states_before_merge(opts.get<int>("max_states_before_merge")),
-      shrink_threshold_before_merge(opts.get<int>("threshold_before_merge")),
-      prune_unreachable_states(opts.get<bool>("prune_unreachable_states")),
-      prune_irrelevant_states(opts.get<bool>("prune_irrelevant_states")),
       verbosity(static_cast<Verbosity>(opts.get_enum("verbosity"))),
-      max_time(opts.get<double>("max_time")),
-      num_transitions_to_abort(opts.get<int>("num_transitions_to_abort")),
-      partial_mas_method(static_cast<PartialMASMethod>(opts.get_enum("partial_mas_method"))),
-      starting_peak_memory(-1) {
-    assert(max_states_before_merge > 0);
-    assert(max_states >= max_states_before_merge);
-    assert(shrink_threshold_before_merge <= max_states_before_merge);
-
-    if (opts.contains("label_reduction")) {
-        label_reduction = opts.get<shared_ptr<LabelReduction>>("label_reduction");
-        label_reduction->initialize(task_proxy);
-    }
-
+      partial_mas_method(static_cast<PartialMASMethod>(opts.get_enum("partial_mas_method"))) {
     if (opts.contains("factor_scoring_functions")) {
         factor_scoring_functions = opts.get_list<shared_ptr<FactorScoringFunction>>(
             "factor_scoring_functions");
     }
 
-    utils::Timer timer;
     cout << "Initializing merge-and-shrink heuristic..." << endl;
-    starting_peak_memory = utils::get_peak_memory_in_kb();
-    task_properties::verify_no_axioms(task_proxy);
-    dump_options();
-    warn_on_unusual_options();
-    cout << endl;
-
-    build(timer);
-    const bool final = true;
-    report_peak_memory_delta(final);
-    cout << "Done initializing merge-and-shrink heuristic [" << timer << "]"
-         << endl;
-    cout << endl;
-}
-
-void MergeAndShrinkHeuristic::report_peak_memory_delta(bool final) const {
-    if (final)
-        cout << "Final";
-    else
-        cout << "Current";
-    cout << " peak memory increase of merge-and-shrink computation: "
-         << utils::get_peak_memory_in_kb() - starting_peak_memory << " KB"
-         << endl;
-}
-
-void MergeAndShrinkHeuristic::dump_options() const {
-    if (merge_strategy_factory) { // deleted after merge strategy extraction
-        merge_strategy_factory->dump_options();
-        cout << endl;
-    }
-
-    cout << "Options related to size limits and shrinking: " << endl;
-    cout << "Transition system size limit: " << max_states << endl
-         << "Transition system size limit right before merge: "
-         << max_states_before_merge << endl;
-    cout << "Threshold to trigger shrinking right before merge: "
-         << shrink_threshold_before_merge << endl;
-    cout << endl;
-
-    shrink_strategy->dump_options();
-    cout << endl;
-
-    if (label_reduction) {
-        label_reduction->dump_options();
-    } else {
-        cout << "Label reduction disabled" << endl;
-    }
-    cout << endl;
-
-    cout << "Verbosity: ";
-    switch (verbosity) {
-    case Verbosity::SILENT:
-        cout << "silent";
-        break;
-    case Verbosity::NORMAL:
-        cout << "normal";
-        break;
-    case Verbosity::VERBOSE:
-        cout << "verbose";
-        break;
-    }
-    cout << endl;
-}
-
-void MergeAndShrinkHeuristic::warn_on_unusual_options() const {
-    string dashes(79, '=');
-    if (!label_reduction) {
-        cout << dashes << endl
-             << "WARNING! You did not enable label reduction.\nThis may "
-            "drastically reduce the performance of merge-and-shrink!"
-             << endl << dashes << endl;
-    } else if (label_reduction->reduce_before_merging() && label_reduction->reduce_before_shrinking()) {
-        cout << dashes << endl
-             << "WARNING! You set label reduction to be applied twice in each merge-and-shrink\n"
-            "iteration, both before shrinking and merging. This double computation effort\n"
-            "does not pay off for most configurations!"
-             << endl << dashes << endl;
-    } else {
-        if (label_reduction->reduce_before_shrinking() &&
-            (shrink_strategy->get_name() == "f-preserving"
-             || shrink_strategy->get_name() == "random")) {
-            cout << dashes << endl
-                 << "WARNING! Bucket-based shrink strategies such as f-preserving random perform\n"
-                "best if used with label reduction before merging, not before shrinking!"
-                 << endl << dashes << endl;
-        }
-        if (label_reduction->reduce_before_merging() &&
-            shrink_strategy->get_name() == "bisimulation") {
-            cout << dashes << endl
-                 << "WARNING! Shrinking based on bisimulation performs best if used with label\n"
-                "reduction before shrinking, not before merging!"
-                 << endl << dashes << endl;
-        }
-    }
-
-    if (!prune_unreachable_states || !prune_irrelevant_states) {
-        cout << dashes << endl
-             << "WARNING! Pruning is (partially) turned off!\nThis may "
-            "drastically reduce the performance of merge-and-shrink!"
-             << endl << dashes << endl;
-    }
+    MergeAndShrinkAlgorithm algorithm(opts);
+    FactoredTransitionSystem fts = algorithm.build_factored_transition_system(task_proxy);
+    finalize(fts);
+    cout << "Done initializing merge-and-shrink heuristic." << endl << endl;
 }
 
 vector<int> get_remaining_candidates(
@@ -177,30 +58,6 @@
         }
     }
     return result;
-}
-
-bool MergeAndShrinkHeuristic::ran_out_of_time(
-    const utils::Timer &timer) const {
-    if (timer() > max_time) {
-        if (verbosity >= Verbosity::NORMAL) {
-            cout << "Ran out of time, stopping computation." << endl;
-            cout << endl;
-        }
-        return true;
-    }
-    return false;
-}
-
-bool MergeAndShrinkHeuristic::too_many_transitions(int num_transitions) const {
-    if (num_transitions > num_transitions_to_abort) {
-        if (verbosity >= Verbosity::NORMAL) {
-            cout << "Factor has too many transitions, stopping computation."
-                 << endl;
-            cout << endl;
-        }
-        return true;
-    }
-    return false;
 }
 
 int MergeAndShrinkHeuristic::find_best_factor(
@@ -238,242 +95,31 @@
 }
 
 void MergeAndShrinkHeuristic::finalize(FactoredTransitionSystem &fts) {
-    assert(partial_mas_method != PartialMASMethod::None);
-    int active_factors_count = 0;
-    for (int index = 0; index < fts.get_size(); ++index) {
-        if (fts.is_active(index)) {
-            ++active_factors_count;
-        }
-    }
-    if (verbosity >= Verbosity::NORMAL) {
-        cout << "Number of remaining factors: " << active_factors_count << endl;
-    }
-    if (partial_mas_method == PartialMASMethod::Single) {
-        if (verbosity >= Verbosity::NORMAL) {
-            cout << "Need to choose a single factor to serve as a heuristic."
-                 << endl;
-        }
-        int index = find_best_factor(fts);
-        // We do not need the scoring functions anymore at this point.
-        factor_scoring_functions.clear();
-        finalize_factor(fts, index);
-        if (verbosity >= Verbosity::NORMAL) {
-            cout << "Chose single factor as heuristic: " << fts.get_ts(index).tag()
-                 << endl;
-        }
-    } else if (partial_mas_method == PartialMASMethod::Maximum) {
-        for (int index : fts) {
-            finalize_factor(fts, index);
-        }
-        if (verbosity >= Verbosity::NORMAL) {
-            cout << "Use all factors in a maximum heuristic." << endl;
-        }
-    } else {
-        cerr << "Unknown partial merge-and-shrink method!" << endl;
-        utils::exit_with(utils::ExitCode::SEARCH_UNSUPPORTED);
-    }
-    if (verbosity >= Verbosity::NORMAL) {
-        cout << endl;
-    }
-}
-=======
-MergeAndShrinkHeuristic::MergeAndShrinkHeuristic(const options::Options &opts)
-    : Heuristic(opts) {
-    Verbosity verbosity = static_cast<Verbosity>(opts.get_enum("verbosity"));
-
-    cout << "Initializing merge-and-shrink heuristic..." << endl;
-    MergeAndShrinkAlgorithm algorithm(opts);
-    FactoredTransitionSystem fts = algorithm.build_factored_transition_system(task_proxy);
->>>>>>> 0a557134
-
     /*
-      TODO: This constructor has quite a bit of fiddling with aspects of
+      TODO: This method has quite a bit of fiddling with aspects of
       transition systems and the merge-and-shrink representation (checking
       whether distances have been computed; computing them) that we would
       like to have at a lower level. See also the TODO in
       factored_transition_system.h on improving the interface of that class
       (and also related classes like TransitionSystem etc).
     */
-<<<<<<< HEAD
-    int unsolvable_index = -1;
-    bool pruned = false;
+
+    int active_factors_count = fts.get_num_active_entries();
+    if (verbosity >= Verbosity::NORMAL) {
+        cout << "Number of remaining factors: " << active_factors_count << endl;
+    }
+
     for (int index = 0; index < fts.get_size(); ++index) {
-        if (prune_unreachable_states || prune_irrelevant_states) {
-            bool pruned_factor = prune_step(
-                fts,
-                index,
-                prune_unreachable_states,
-                prune_irrelevant_states,
-                verbosity);
-            pruned = pruned || pruned_factor;
-        }
-        if (!fts.is_factor_solvable(index)) {
-            unsolvable_index = index;
-            break;
-        }
-    }
-    if (verbosity >= Verbosity::NORMAL && pruned) {
-        print_time(timer, "after pruning atomic factors");
-    }
-    return unsolvable_index;
-}
-
-int MergeAndShrinkHeuristic::main_loop(
-    FactoredTransitionSystem &fts, const utils::Timer &timer) {
-    int maximum_intermediate_size = 0;
-    for (int i = 0; i < fts.get_size(); ++i) {
-        int size = fts.get_ts(i).get_size();
-        if (size > maximum_intermediate_size) {
-            maximum_intermediate_size = size;
-        }
-    }
-
-    unique_ptr<MergeStrategy> merge_strategy =
-        merge_strategy_factory->compute_merge_strategy(task_proxy, fts);
-    merge_strategy_factory = nullptr;
-
-    int iteration_counter = 0;
-    int final_index = -1;
-    while (fts.get_num_active_entries() > 1) {
-        // Choose next transition systems to merge
-        pair<int, int> merge_indices = merge_strategy->get_next();
-        if (ran_out_of_time(timer)) {
-            final_index = -2;
-            break;
-        }
-        int merge_index1 = merge_indices.first;
-        int merge_index2 = merge_indices.second;
-        assert(merge_index1 != merge_index2);
-        if (verbosity >= Verbosity::NORMAL) {
-            cout << "Next pair of indices: ("
-                 << merge_index1 << ", " << merge_index2 << ")" << endl;
-            if (verbosity >= Verbosity::VERBOSE) {
-                fts.statistics(merge_index1);
-                fts.statistics(merge_index2);
-            }
-            print_time(timer, "after computation of next merge");
-        }
-
-        // Label reduction (before shrinking)
-        if (label_reduction && label_reduction->reduce_before_shrinking()) {
-            bool reduced = label_reduction->reduce(merge_indices, fts, verbosity);
-            if (verbosity >= Verbosity::NORMAL && reduced) {
-                print_time(timer, "after label reduction");
-            }
-        }
-
-        if (ran_out_of_time(timer)) {
-            final_index = -2;
-            break;
-        }
-
-        // Shrinking
-        bool shrunk = shrink_before_merge_step(
-            fts,
-            merge_index1,
-            merge_index2,
-            max_states,
-            max_states_before_merge,
-            shrink_threshold_before_merge,
-            *shrink_strategy,
-            verbosity);
-        if (verbosity >= Verbosity::NORMAL && shrunk) {
-            print_time(timer, "after shrinking");
-        }
-
-        if (ran_out_of_time(timer)) {
-            final_index = -2;
-            break;
-        }
-
-        // Label reduction (before merging)
-        if (label_reduction && label_reduction->reduce_before_merging()) {
-            bool reduced = label_reduction->reduce(merge_indices, fts, verbosity);
-            if (verbosity >= Verbosity::NORMAL && reduced) {
-                print_time(timer, "after label reduction");
-            }
-        }
-
-        if (ran_out_of_time(timer)) {
-            final_index = -2;
-            break;
-        }
-
-        // Merging
-        int merged_index = fts.merge(merge_index1, merge_index2, verbosity);
-        int abs_size = fts.get_ts(merged_index).get_size();
-        if (abs_size > maximum_intermediate_size) {
-            maximum_intermediate_size = abs_size;
-        }
-
-        if (verbosity >= Verbosity::NORMAL) {
-            if (verbosity >= Verbosity::VERBOSE) {
-                fts.statistics(merged_index);
-            }
-            print_time(timer, "after merging");
-        }
-
-        // We do not check for num transitions here but only after pruning
-        // to allow recovering a too large product.
-        if (ran_out_of_time(timer)) {
-            final_index = -2;
-            break;
-        }
-
-        // Pruning
-        if (prune_unreachable_states || prune_irrelevant_states) {
-            bool pruned = prune_step(
-                fts,
-                merged_index,
-                prune_unreachable_states,
-                prune_irrelevant_states,
-                verbosity);
-            if (verbosity >= Verbosity::NORMAL && pruned) {
-                if (verbosity >= Verbosity::VERBOSE) {
-                    fts.statistics(merged_index);
-                }
-                print_time(timer, "after pruning");
-            }
-        }
-
-        /*
-          NOTE: both the shrink strategy classes and the construction
-          of the composite transition system require the input
-          transition systems to be non-empty, i.e. the initial state
-          not to be pruned/not to be evaluated as infinity.
-        */
-        if (!fts.is_factor_solvable(merged_index)) {
-            if (verbosity >= Verbosity::NORMAL) {
-                cout << "Abstract problem is unsolvable, stopping computation."
-                     << endl << endl;
-            }
-            final_index = merged_index;
-            break;
-        }
-
-        int num_trans = fts.get_ts(merged_index).compute_total_transitions();
-        if (ran_out_of_time(timer) || too_many_transitions(num_trans)) {
-            final_index = -2;
-            break;
-        }
-
-        // End-of-iteration output.
-        if (verbosity >= Verbosity::VERBOSE) {
-            report_peak_memory_delta();
-        }
-        if (verbosity >= Verbosity::NORMAL) {
-            cout << endl;
-        }
-
-        ++iteration_counter;
-    }
-
-    if (final_index == -1) {
-=======
-
-    int ts_index = -1;
-    if (fts.get_num_active_entries() == 1) {
->>>>>>> 0a557134
+        if (fts.is_active(index) && !fts.is_factor_solvable(index)) {
+            finalize_factor(fts, index);
+            cout << "Use the unsolvable factor as heuristic: "
+                 << fts.get_transition_system(index).tag()
+                 << endl;
+            return;
+        }
+    }
+
+    if (active_factors_count == 1) {
         /*
           We regularly finished the merge-and-shrink construction, i.e., we
           merged all transition systems and are left with one solvable
@@ -484,102 +130,38 @@
         for (int index = 0; index < last_factor_index; ++index) {
             assert(!fts.is_active(index));
         }
-        ts_index = last_factor_index;
+        finalize_factor(fts, last_factor_index);
+        cout << "Use the only solvable factor as heuristic: "
+             << fts.get_transition_system(last_factor_index).tag()
+             << endl;
     } else {
-<<<<<<< HEAD
-        cout << "Main loop terminated early (either because a factor is "
-            "unsolvable or the time or transition limit was reached). "
-            "Statistics:" << endl;
-=======
-        // The computation stopped early because there is an unsolvable factor.
-        for (int index = 0; index < fts.get_size(); ++index) {
-            if (fts.is_active(index) && !fts.is_factor_solvable(index)) {
-                ts_index = index;
-                break;
+        assert(partial_mas_method != PartialMASMethod::None);
+        if (partial_mas_method == PartialMASMethod::Single) {
+            if (verbosity >= Verbosity::NORMAL) {
+                cout << "Need to choose a single factor to serve as a heuristic."
+                     << endl;
             }
-        }
-        assert(ts_index != -1);
->>>>>>> 0a557134
-    }
-
-    auto final_entry = fts.extract_factor(ts_index);
-    cout << "Final transition system size: "
-         << fts.get_transition_system(ts_index).get_size() << endl;
-
-<<<<<<< HEAD
-void MergeAndShrinkHeuristic::build(const utils::Timer &timer) {
-    const bool compute_init_distances =
-        shrink_strategy->requires_init_distances() ||
-        merge_strategy_factory->requires_init_distances() ||
-        prune_unreachable_states;
-    const bool compute_goal_distances =
-        shrink_strategy->requires_goal_distances() ||
-        merge_strategy_factory->requires_goal_distances() ||
-        prune_irrelevant_states;
-    FactoredTransitionSystem fts =
-        create_factored_transition_system(
-            task_proxy,
-            compute_init_distances,
-            compute_goal_distances,
-            verbosity,
-            max_time,
-            timer);
-    if (verbosity >= Verbosity::NORMAL) {
-        print_time(timer, "after computation of atomic transition systems");
-    }
-    int unsolvable_index = prune_fts(fts, timer);
-    if (unsolvable_index != -1) {
-        cout << "Atomic factor is unsolvable, stopping computation."
-             << endl << endl;
-        // Use the unsolvable factor as the final abstraction.
-        finalize_factor(fts, unsolvable_index);
-        return;
-    }
-    if (verbosity >= Verbosity::NORMAL) {
-        cout << endl;
-    }
-
-    if (ran_out_of_time(timer)) {
-        // Ran out of time, do not proceed with main loop.
-        finalize(fts);
-        return;
-    }
-
-    for (int index = 0; index < fts.get_size(); ++index) {
-        const TransitionSystem &ts = fts.get_ts(index);
-        int num_transitions = ts.compute_total_transitions();
-        if (too_many_transitions(num_transitions)) {
-            // A factor grew too many transitions, do not proceed with main loop.
-            finalize(fts);
-            return;
-        }
-    }
-
-    int final_index = main_loop(fts, timer);
-    if (final_index == -2) {
-        // Main loop terminated early due to reaching the time or transition limit.
-        finalize(fts);
-    } else {
-        /*
-          Main loop terminated regularly and final_index points to the last
-          factor, or it terminated early and final_index points to an unsolvable
-          factor. In both cases, we use this factor as the final abstraction.
-        */
-        finalize_factor(fts, final_index);
-    }
-=======
-    mas_representation = move(final_entry.first);
-    unique_ptr<Distances> final_distances = move(final_entry.second);
-    if (!final_distances->are_goal_distances_computed()) {
-        const bool compute_init = false;
-        const bool compute_goal = true;
-        final_distances->compute_distances(
-            compute_init, compute_goal, verbosity);
-    }
-    assert(final_distances->are_goal_distances_computed());
-    mas_representation->set_distances(*final_distances);
-    cout << "Done initializing merge-and-shrink heuristic." << endl << endl;
->>>>>>> 0a557134
+            int index = find_best_factor(fts);
+            // We do not need the scoring functions anymore at this point.
+            factor_scoring_functions.clear();
+            finalize_factor(fts, index);
+            if (verbosity >= Verbosity::NORMAL) {
+                cout << "Chose single factor as heuristic: "
+                     << fts.get_transition_system(index).tag()
+                     << endl;
+            }
+        } else if (partial_mas_method == PartialMASMethod::Maximum) {
+            for (int index : fts) {
+                finalize_factor(fts, index);
+            }
+            if (verbosity >= Verbosity::NORMAL) {
+                cout << "Use all factors in a maximum heuristic." << endl;
+            }
+        } else {
+            cerr << "Unknown partial merge-and-shrink method!" << endl;
+            utils::exit_with(utils::ExitCode::SEARCH_UNSUPPORTED);
+        }
+    }
 }
 
 int MergeAndShrinkHeuristic::compute_heuristic(const GlobalState &global_state) {
@@ -671,80 +253,39 @@
         "merge_and_shrink_heuristic.cc for an example configuration.");
 
     Heuristic::add_options_to_parser(parser);
-<<<<<<< HEAD
-
-    vector<string> verbosity_levels;
-    vector<string> verbosity_level_docs;
-    verbosity_levels.push_back("silent");
-    verbosity_level_docs.push_back(
-        "silent: no output during construction, only starting and final "
-        "statistics");
-    verbosity_levels.push_back("normal");
-    verbosity_level_docs.push_back(
-        "normal: basic output during construction, starting and final "
-        "statistics");
-    verbosity_levels.push_back("verbose");
-    verbosity_level_docs.push_back(
-        "verbose: full output during construction, starting and final "
-        "statistics");
-    parser.add_enum_option(
-        "verbosity",
-        verbosity_levels,
-        "Option to specify the level of verbosity.",
-        "verbose",
-        verbosity_level_docs);
-
-    parser.add_option<double>(
-        "max_time",
-        "A limit in seconds on the computation time of the heuristic. "
-        "If the limit is surpassed, the algorithm terminates, leaving the "
-        "chosen partial_mas_method to compute a heuristic from the set of "
-        "remaining factors.",
-        "infinity",
-        Bounds("0.0", "infinity"));
-    parser.add_option<int>(
-        "num_transitions_to_abort",
-        "A limit on the number of transitions of any factor during the "
-        "computation. Once this limit is reached, the algorithm terminates, "
-        "leaving the chosen partial_mas_method to compute a heuristic from the "
-        "set of remaining factors.",
-        "infinity",
-        Bounds("0", "infinity"));
+    add_merge_and_shrink_algorithm_options_to_parser(parser);
+
     vector<string> partial_mas_method;
-    vector<string> partial_mas_method_docs;
-    partial_mas_method.push_back("none");
-    partial_mas_method_docs.push_back(
-        "none: attempt to compute a merge-and-shrink abstraction over all "
-        "variables of the planning task. Do not set a finite value for any of"
-        "the options max_time or num_transitions_to_abort");
-    partial_mas_method.push_back("single");
-    partial_mas_method_docs.push_back(
-        "single: choose a single factor of the remaining factors to serve as"
-        "the abstraction for the heuristic. The factor is chosen according to "
-        "the factor scoring functions provided via factor_scoring_functions.");
-    partial_mas_method.push_back("maximum");
-    partial_mas_method_docs.push_back(
-        "maximum: retain all remaining factors and compute the maximum "
-        "heuristic over all these abstractions.");
-    parser.add_enum_option(
-        "partial_mas_method",
-        partial_mas_method,
-        "Method to determine the final heuristic given an early abortion, "
-        "such as due to reaching the time or transitions limit.",
-        "none",
-        partial_mas_method_docs);
-    parser.add_list_option<shared_ptr<FactorScoringFunction>>(
-        "factor_scoring_functions",
-        "The list of factor scoring functions used to compute scores for "
-        "remaining factors if computing partial merge-and-shrink abstractions, "
-        "i.e., if partial_mas_method != none.",
-        options::OptionParser::NONE);
-
-    Options opts = parser.parse();
-=======
-    add_merge_and_shrink_algorithm_options_to_parser(parser);
+        vector<string> partial_mas_method_docs;
+        partial_mas_method.push_back("none");
+        partial_mas_method_docs.push_back(
+            "none: attempt to compute a merge-and-shrink abstraction over all "
+            "variables of the planning task. Do not set a finite value for any of"
+            "the options max_time or num_transitions_to_abort");
+        partial_mas_method.push_back("single");
+        partial_mas_method_docs.push_back(
+            "single: choose a single factor of the remaining factors to serve as"
+            "the abstraction for the heuristic. The factor is chosen according to "
+            "the factor scoring functions provided via factor_scoring_functions.");
+        partial_mas_method.push_back("maximum");
+        partial_mas_method_docs.push_back(
+            "maximum: retain all remaining factors and compute the maximum "
+            "heuristic over all these abstractions.");
+        parser.add_enum_option(
+            "partial_mas_method",
+            partial_mas_method,
+            "Method to determine the final heuristic given an early abortion, "
+            "such as due to reaching the time or transitions limit.",
+            "none",
+            partial_mas_method_docs);
+        parser.add_list_option<shared_ptr<FactorScoringFunction>>(
+            "factor_scoring_functions",
+            "The list of factor scoring functions used to compute scores for "
+            "remaining factors if computing partial merge-and-shrink abstractions, "
+            "i.e., if partial_mas_method != none.",
+            options::OptionParser::NONE);
+
     options::Options opts = parser.parse();
->>>>>>> 0a557134
     if (parser.help_mode()) {
         return nullptr;
     }
