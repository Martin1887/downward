--- conflicted
+++ resolved
@@ -87,11 +87,7 @@
         int index1,
         int index2,
         Verbosity verbosity,
-<<<<<<< HEAD
-        bool finalize_if_unsolvable = true);
-=======
         bool finalize_if_unsolvable);
->>>>>>> e4d44ea6
     /*
       This method may only be called either when there is only one entry left
       in the FTS or when the FTS is unsolvable.
