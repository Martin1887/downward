#include "pattern_generation_edelkamp.h"

#include "pdb_heuristic.h"
#include "zero_one_pdbs_heuristic.h"

#include "../causal_graph.h"
#include "../globals.h"
#include "../plugin.h"
#include "../rng.h"
#include "../timer.h"
#include "../utilities.h"

#include <algorithm>
#include <cassert>
#include <iostream>
#include <limits>
#include <vector>
#include <ext/hash_set>

using namespace __gnu_cxx;
using namespace std;

PatternGenerationEdelkamp::PatternGenerationEdelkamp(const Options &opts)
    : pdb_max_size(opts.get<int>("pdb_max_size")),
      num_collections(opts.get<int>("num_collections")),
      num_episodes(opts.get<int>("num_episodes")),
      mutation_probability(opts.get<double>("mutation_probability")),
      disjoint_patterns(opts.get<bool>("disjoint")),
      cost_type(OperatorCost(opts.get<int>("cost_type"))) {
    Timer timer;
    genetic_algorithm();
    cout << "Pattern generation (Edelkamp) time: " << timer << endl;
}

PatternGenerationEdelkamp::~PatternGenerationEdelkamp() {
}

void PatternGenerationEdelkamp::select(const vector<double> &fitness_values) {
    vector<double> cumulative_fitness;
    cumulative_fitness.reserve(fitness_values.size());
    double total_so_far = 0;
    for (size_t i = 0; i < fitness_values.size(); ++i) {
        total_so_far += fitness_values[i];
        cumulative_fitness.push_back(total_so_far);
    }
    // total_so_far is now sum over all fitness values

    vector<vector<vector<bool> > > new_pattern_collections;
    new_pattern_collections.reserve(num_collections);
    for (size_t i = 0; i < num_collections; ++i) {
        int selected;
        if (total_so_far == 0) {
            // All fitness values are 0 => choose uniformly.
            selected = g_rng(fitness_values.size());
        } else {
            double random = g_rng() * total_so_far; // [0..total_so_far)
            // Find first entry which is strictly greater than random.
            selected = upper_bound(cumulative_fitness.begin(),
                                   cumulative_fitness.end(), random) -
                       cumulative_fitness.begin();
        }
        new_pattern_collections.push_back(pattern_collections[selected]);
    }
    pattern_collections.swap(new_pattern_collections);
}

void PatternGenerationEdelkamp::mutate() {
    for (size_t i = 0; i < pattern_collections.size(); ++i) {
        for (size_t j = 0; j < pattern_collections[i].size(); ++j) {
            vector<bool> &pattern = pattern_collections[i][j];
            for (size_t k = 0; k < pattern.size(); ++k) {
                double random = g_rng(); // [0..1)
                if (random < mutation_probability) {
                    pattern[k].flip();
                }
            }
        }
    }
}

void PatternGenerationEdelkamp::transform_to_pattern_normal_form(const vector<bool> &bitvector,
                                                                 vector<int> &pattern) const {
    for (size_t i = 0; i < bitvector.size(); ++i) {
        if (bitvector[i])
            pattern.push_back(i);
    }
}

void PatternGenerationEdelkamp::remove_irrelevant_variables(
    vector<int> &pattern) const {
    hash_set<int> in_original_pattern(pattern.begin(), pattern.end());
    hash_set<int> in_pruned_pattern;

    vector<int> vars_to_check;
    for (size_t i = 0; i < g_goal.size(); ++i) {
        int var_no = g_goal[i].first;
        if (in_original_pattern.count(var_no)) {
            // Goals are causally relevant.
            vars_to_check.push_back(var_no);
            in_pruned_pattern.insert(var_no);
        }
    }

    while (!vars_to_check.empty()) {
        int var = vars_to_check.back();
        vars_to_check.pop_back();
        const vector<int> &rel = g_causal_graph->get_predecessors(var);
        for (size_t i = 0; i < rel.size(); ++i) {
            int var_no = rel[i];
            if (in_original_pattern.count(var_no) &&
                !in_pruned_pattern.count(var_no)) {
                // Parents of relevant variables are causally relevant.
                vars_to_check.push_back(var_no);
                in_pruned_pattern.insert(var_no);
            }
        }
    }

    pattern.assign(in_pruned_pattern.begin(), in_pruned_pattern.end());
}

bool PatternGenerationEdelkamp::is_pattern_too_large(
    const vector<int> &pattern) const {
    // test if the pattern respects the memory limit
    int mem = 1;
    for (size_t i = 0; i < pattern.size(); ++i) {
        int domain_size = g_variable_domain[pattern[i]];
        // test against overflow and pdb_max_size
        if (mem > pdb_max_size / domain_size)
            return true;
        mem *= domain_size;
    }
    return false;
}

bool PatternGenerationEdelkamp::mark_used_variables(
    const vector<int> &pattern, vector<bool> &variables_used) const {
    for (size_t i = 0; i < pattern.size(); ++i) {
        int var_no = pattern[i];
        if (variables_used[var_no])
            return true;
        variables_used[var_no] = true;
    }
    return false;
}

void PatternGenerationEdelkamp::evaluate(vector<double> &fitness_values) {
    for (size_t i = 0; i < pattern_collections.size(); ++i) {
        //cout << "evaluate pattern collection " << (i + 1) << " of " << pattern_collections.size() << endl;
        double fitness = 0;
        bool pattern_valid = true;
        vector<bool> variables_used(g_variable_domain.size(), false);
        vector<vector<int> > pattern_collection;
        pattern_collection.reserve(pattern_collections[i].size());
        for (size_t j = 0; j < pattern_collections[i].size(); ++j) {
            const vector<bool> &bitvector = pattern_collections[i][j];
            vector<int> pattern;
            transform_to_pattern_normal_form(bitvector, pattern);

            if (is_pattern_too_large(pattern)) {
                cout << "pattern " << j << " exceeds the memory limit!" << endl;
                pattern_valid = false;
                break;
            }

            if (disjoint_patterns) {
                if (mark_used_variables(pattern, variables_used)) {
                    cout << "patterns are not disjoint anymore!" << endl;
                    pattern_valid = false;
                    break;
                }
            }

            remove_irrelevant_variables(pattern);
            pattern_collection.push_back(pattern);
        }
        if (!pattern_valid) {
            // set fitness to a very small value to cover cases in which all patterns are invalid
            fitness = 0.001;
        } else {
            // generate the pattern collection heuristic and get its fitness value.
            Options opts;
            opts.set<int>("cost_type", cost_type);
            opts.set<vector<vector<int> > >("patterns", pattern_collection);
            ZeroOnePDBsHeuristic *zoppch =
                new ZeroOnePDBsHeuristic(opts);
            fitness = zoppch->get_approx_mean_finite_h();
            // update the best heuristic found so far.
            if (fitness > best_fitness) {
                best_fitness = fitness;
                cout << "best_fitness = " << best_fitness << endl;
                delete best_heuristic;
                best_heuristic = zoppch;
                //best_heuristic->dump();
            } else {
                delete zoppch;
            }
        }
        fitness_values.push_back(fitness);
    }
}

void PatternGenerationEdelkamp::bin_packing() {
    vector<int> variables;
    variables.reserve(g_variable_domain.size());
    for (size_t i = 0; i < g_variable_domain.size(); ++i) {
        variables.push_back(i);
    }

    for (size_t i = 0; i < num_collections; ++i) {
        // random variable ordering for all pattern collections
        random_shuffle(variables.begin(), variables.end(), g_rng);
        vector<vector<bool> > pattern_collection;
        vector<bool> pattern(g_variable_name.size(), false);
        size_t current_size = 1;
        for (size_t j = 0; j < variables.size(); ++j) {
            int var = variables[j];
            int next_var_size = g_variable_domain[var];
            if (next_var_size > pdb_max_size) // var never fits into a bin
                continue;
            // test against overflow and pdb_max_size
            if (current_size > pdb_max_size / next_var_size) { // open a new bin for var
                // current_size * next_var_size > pdb_max_size
                pattern_collection.push_back(pattern);
                pattern.clear();
                pattern.resize(g_variable_name.size(), false);
                current_size = 1;
            }
            current_size *= next_var_size;
            pattern[var] = true;
        }
        // the last bin has not bin inserted into pattern_collection, do so now.
        // We test current_size against 1 because this is cheaper than
        // testing if pattern is an all-zero bitvector. current_size
        // can only be 1 if *all* variables have a domain larger than
        // pdb_max_size.
        if (current_size > 1) {
            pattern_collection.push_back(pattern);
        }
        pattern_collections.push_back(pattern_collection);
    }
}

void PatternGenerationEdelkamp::genetic_algorithm() {
    best_fitness = -1;
    best_heuristic = 0;
    bin_packing();
    //cout << "initial pattern collections:" << endl;
    //dump();
    vector<double> initial_fitness_values;
    evaluate(initial_fitness_values);
    for (int i = 0; i < num_episodes; ++i) {
        cout << endl;
        cout << "--------- episode no " << (i + 1) << " ---------" << endl;
        mutate();
        //cout << "current pattern_collections after mutation" << endl;
        //dump();
        vector<double> fitness_values;
        evaluate(fitness_values);
        select(fitness_values); // we allow to select invalid pattern collections
        //cout << "current pattern collections (after selection):" << endl;
        //dump();
    }
}

void PatternGenerationEdelkamp::dump() const {
    for (size_t i = 0; i < pattern_collections.size(); ++i) {
        cout << "pattern collection no " << (i + 1) << endl;
        for (size_t j = 0; j < pattern_collections[i].size(); ++j) {
            cout << pattern_collections[i][j] << endl;
        }
    }
}

<<<<<<< HEAD
static Heuristic *_parse(OptionParser &parser) {
    parser.document_synopsis("Genetic Algorithm PDB", "");
    // TODO: check if 100 is the correct default value!
    parser.add_option<int>("pdb_max_size", "100", "max number of states per pdb");
    parser.add_option<int>("num_collections", "5", "number of pattern collections to maintain");
    parser.add_option<int>("num_episodes", "30", "number of episodes");
    parser.add_option<double>("mutation_probability", "0.01", "probability between 0 and 1 for flipping a bit");
    parser.add_option<bool>("disjoint", "false", "using disjoint variables in the patterns of a collection");
=======
static ScalarEvaluator *_parse(OptionParser &parser) {
    parser.add_option<int>("pdb_max_size", 50000, "max number of states per pdb");
    parser.add_option<int>("num_collections", 5, "number of pattern collections to maintain");
    parser.add_option<int>("num_episodes", 30, "number of episodes");
    parser.add_option<double>("mutation_probability", 0.01, "probability between 0 and 1 for flipping a bit");
    parser.add_option<bool>("disjoint", false, "using disjoint variables in the patterns of a collection");
>>>>>>> 35d85255

    Heuristic::add_options_to_parser(parser);
    Options opts = parser.parse();
    if(parser.help_mode())
        return 0;

    if (opts.get<int>("pdb_max_size") < 1)
        parser.error("size per pdb must be at least 1");
    if (opts.get<int>("num_collections") < 1)
        parser.error("number of pattern collections must be at least 1");
    if (opts.get<int>("num_episodes") < 0)
        parser.error("number of episodes must be a non negative number");
    if (opts.get<double>("mutation_probability") < 0 || opts.get<double>("mutation_probability") > 1)
        parser.error("mutation probability must be in [0..1]");

    if (parser.dry_run())
        return 0;
    PatternGenerationEdelkamp pge(opts);
    return pge.get_pattern_collection_heuristic();
}

static Plugin<Heuristic> _plugin("gapdb", _parse);<|MERGE_RESOLUTION|>--- conflicted
+++ resolved
@@ -272,23 +272,13 @@
     }
 }
 
-<<<<<<< HEAD
 static Heuristic *_parse(OptionParser &parser) {
     parser.document_synopsis("Genetic Algorithm PDB", "");
-    // TODO: check if 100 is the correct default value!
-    parser.add_option<int>("pdb_max_size", "100", "max number of states per pdb");
+    parser.add_option<int>("pdb_max_size", "50000", "max number of states per pdb");
     parser.add_option<int>("num_collections", "5", "number of pattern collections to maintain");
     parser.add_option<int>("num_episodes", "30", "number of episodes");
     parser.add_option<double>("mutation_probability", "0.01", "probability between 0 and 1 for flipping a bit");
     parser.add_option<bool>("disjoint", "false", "using disjoint variables in the patterns of a collection");
-=======
-static ScalarEvaluator *_parse(OptionParser &parser) {
-    parser.add_option<int>("pdb_max_size", 50000, "max number of states per pdb");
-    parser.add_option<int>("num_collections", 5, "number of pattern collections to maintain");
-    parser.add_option<int>("num_episodes", 30, "number of episodes");
-    parser.add_option<double>("mutation_probability", 0.01, "probability between 0 and 1 for flipping a bit");
-    parser.add_option<bool>("disjoint", false, "using disjoint variables in the patterns of a collection");
->>>>>>> 35d85255
 
     Heuristic::add_options_to_parser(parser);
     Options opts = parser.parse();
