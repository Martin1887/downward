#include "pdb_heuristic.h"

#include "globals.h"
//#include "option_parser.h"
#include "plugin.h"
#include "state.h"
#include "operator.h"
#include "timer.h"
#include <cassert>
#include <cstdlib>
#include <algorithm>
#include <queue>
#include <limits>


using namespace std;

// AbstractOperator -------------------------------------------------------------------------------

AbstractOperator::AbstractOperator(const Operator &o, const vector<int> &pattern) {
    const vector<Prevail> &prevail = o.get_prevail();
    const vector<PrePost> &pre_post = o.get_pre_post();
    for (size_t i = 0; i < pattern.size(); ++i) {
        int var = pattern[i];
        bool prev = false;
        for (size_t j = 0; j < prevail.size(); ++j) {
            if (var == prevail[j].var) {
                conditions.push_back(make_pair(var, prevail[j].prev));
                prev = true;
                break;
            }
        }
        if (prev)
            continue;
        for (size_t j = 0; j < pre_post.size(); ++j) {
            if (var == pre_post[j].var) {
                conditions.push_back(make_pair(var, pre_post[j].pre));
                effects.push_back(make_pair(var, pre_post[j].post));
            }
        }
    }
}

AbstractOperator::~AbstractOperator() {
}

void AbstractOperator::dump() const {
    cout << "AbstractOperator:" << endl;
    cout << "Conditions:" << endl;
    for (size_t i = 0; i < conditions.size(); ++i) {
        cout << "Variable: " << conditions[i].first << " (True name: " 
        << g_variable_name[conditions[i].first] << ") Value: " << conditions[i].second << endl;
    }
    cout << "Effects:" << endl;
    for (size_t i = 0; i < effects.size(); ++i) {
        cout << "Variable: " << effects[i].first << " (True name: " 
        << g_variable_name[effects[i].first] << ") Value: " << effects[i].second << endl;
    }
}

// AbstractState ----------------------------------------------------------------------------------

AbstractState::AbstractState(const vector<int> &var_vals) : variable_values(var_vals) {
}

AbstractState::AbstractState(const State &state, const vector<int> &pattern) {
    for (size_t i = 0; i < pattern.size(); ++i) {
        variable_values.push_back(state[pattern[i]]);
    }
}

AbstractState::~AbstractState() {
}

bool AbstractState::is_applicable(const AbstractOperator &op, const vector<int> &var_to_index) const {
    const vector<pair<int, int> > &conditions = op.get_conditions();
    for (size_t i = 0; i < conditions.size(); ++i) {
        int var = conditions[i].first;
        int val = conditions[i].second;
        assert(var >= 0 && var < g_variable_name.size());
        assert(val == -1 || (val >= 0 && val < g_variable_domain[var]));
        if (val != -1 && val != variable_values[var_to_index[var]])
            return false;
    }
    return true;
}

void AbstractState::apply_operator(const AbstractOperator &op, const vector<int> &var_to_index) {
    assert(is_applicable(op, var_to_index));
    const vector<pair<int, int> > &effects = op.get_effects();
    for (size_t i = 0; i < effects.size(); ++i) {
        int var = effects[i].first;
        int val = effects[i].second;
        variable_values[var_to_index[var]] = val;
    }
}

bool AbstractState::is_goal_state(const vector<pair<int, int> > &abstract_goal, const vector<int> &var_to_index) const {
    for (size_t i = 0; i < abstract_goal.size(); ++i) {
        int var = abstract_goal[i].first;
        int val = abstract_goal[i].second;
        if (val != variable_values[var_to_index[var]]) {
            return false;
        }
    }
    return true;
}

void AbstractState::dump() const {
    cout << "AbstractState: " << endl;
    //TODO: if want to display Variable, need pattern to match back the index to the actual variable
    for (size_t i = 0; i < variable_values.size(); ++i) {
        cout << "Index:" << i << "Value:" << variable_values[i] << endl; 
    }
    /*for (map<int, int>::iterator it = copy_map.begin(); it != copy_map.end(); it++) {
        cout << "Variable: " <<  it->first << " (True name: " 
        << g_variable_name[it->first] << ") Value: " << it->second << endl;
    }*/
}

// PDBAbstraction ---------------------------------------------------------------------------------

PDBAbstraction::PDBAbstraction(const vector<int> &pat) : pattern(pat), size(pat.size()) {
    create_pdb();
}

PDBAbstraction::~PDBAbstraction() {
}

void PDBAbstraction::create_pdb() {
    n_i.reserve(size);
    variable_to_index.resize(g_variable_name.size());
    num_states = 1;
    int p = 1;
    for (size_t i = 0; i < size; ++i) {
        num_states *= g_variable_domain[pattern[i]];
        
        variable_to_index[pattern[i]] = i;
        
        n_i.push_back(p);
        p *= g_variable_domain[pattern[i]];
    }
    cout << "Number of abstract states: " << num_states << endl;
    //cout << "numeric limits " << numeric_limits<int>::max() << endl;
    
    vector<AbstractOperator> operators;
    //operators.reserve(g_operators.size());
    for (size_t i = 0; i < g_operators.size(); ++i) {
        AbstractOperator ao(g_operators[i], pattern);
        if (!ao.get_effects().empty())
            operators.push_back(ao);
    }
    //cout << "number of operators:" << g_operators.size() << " number of abstract operators:"
    //<< operators.size() << endl;
    
    vector<pair<int, int> > abstracted_goal;
    for (size_t i = 0; i < g_goal.size(); ++i) {
        for (size_t j = 0; j < size; ++j) {
            if (g_goal[i].first == pattern[j]) {
                abstracted_goal.push_back(g_goal[i]);
                break;
            }
        }
    }
    
    vector<vector<Edge> > back_edges;
    back_edges.resize(num_states);
    distances.reserve(num_states);
    // first entry: priority, second entry: index for an abstract state
    priority_queue<pair<int, size_t>, vector<pair<int, size_t> >, greater<pair<int, size_t> > > pq;

#define USE_NEW_CODE false
#if USE_NEW_CODE
    cout << "using new code" << endl;

    // help structures for the next while loop
    int var_index = 0; // current variable being modified
    vector<int> var_counters(size, 0); // contains current values for all variables, 0 in the beginning
    
    // first state, 0 for all variables
    int counter = 0;
    AbstractState abstract_state(var_counters);
    assert(hash_index(abstract_state) == counter);
    if (abstract_state.is_goal_state(abstracted_goal, variable_to_index)) {
        pq.push(make_pair(0, counter));
        distances.push_back(0);
    }
    else {
        // pq.push(make_pair(numeric_limits<int>::max(), counter));
        distances.push_back(numeric_limits<int>::max());
    }
    
    // incremental computation of all abstract states according to the ordering of increasing hash-indices
    //cout << "starting loop" << endl;
    while (true) {
        //cout << "iteration number: " << counter << endl;
        ++var_counters[var_index];
        abstract_state[var_index] = var_counters[var_index];
        //cout << "changed variable: " << var_index << " to value: " << var_counters[var_index] << endl;
        int old_index = var_index;
        bool reached_end = false;
        //cout << "var_counters[" << var_index << "] = " << var_counters[var_index] << endl;
        //cout << "g_variable_domain[pattern[" << var_index << "]] = " << g_variable_domain[pattern[var_index]] << endl;
        while (var_counters[var_index] == g_variable_domain[pattern[var_index]]) {
            var_counters[var_index] = 0;
            abstract_state[var_index] = var_counters[var_index];
            //cout << "changed variable: " << var_index << " to value: " << var_counters[var_index] << endl;
            ++var_index;
            if (var_index == size) {
                reached_end = true;
                break;
            }
            ++var_counters[var_index];
            abstract_state[var_index] = var_counters[var_index];
            //cout << "changed variable: " << var_index << " to value: " << var_counters[var_index] << endl;
        }
        if (reached_end)
            break;
        var_index = old_index;
        ++counter;
        //cout << "counter: " << counter << endl;
        //cout << "hash index: " << hash_index(current_state) << endl;
        assert(hash_index(abstract_state) == counter);
        //cout << endl;
        
        //AbstractState abstract_state2 = inv_hash_index(counter);
        //abstract_state.dump();
        //abstract_state2.dump();
        
        if (abstract_state.is_goal_state(abstracted_goal, variable_to_index)) {
            pq.push(make_pair(0, counter));
            distances.push_back(0);
        }
        else {
            // pq.push(make_pair(numeric_limits<int>::max(), counter));
            distances.push_back(numeric_limits<int>::max());
        }
        for (size_t j = 0; j < operators.size(); ++j) {
            if (abstract_state.is_applicable(operators[j], variable_to_index)) {
                AbstractState next_state = abstract_state; //TODO: this didn't change anything compared to the old
                // AbstractOperator::apply_to_state-method where a new AbstractState was returned in the end ;-)
                next_state.apply_operator(operators[j], variable_to_index);
                size_t state_index = hash_index(next_state);
                assert(counter != state_index);
                back_edges[state_index].push_back(Edge(g_operators[j].get_cost(), counter));
            }
        }
        
        assert(hash_index(abstract_state) == counter);
    }
#else
    cout << "using old code" << endl;
    for (size_t i = 0; i < num_states; ++i) {
        AbstractState abstract_state = inv_hash_index(i);
        if (abstract_state.is_goal_state(abstracted_goal, variable_to_index)) {
            pq.push(make_pair(0, i));
            distances.push_back(0);
        }
        else {
            pq.push(make_pair(numeric_limits<int>::max(), i));
            distances.push_back(numeric_limits<int>::max());
        }
        for (size_t j = 0; j < operators.size(); ++j) {
            if (abstract_state.is_applicable(operators[j], variable_to_index)) {
                AbstractState next_state = abstract_state; //TODO: this didn't change anything compared to the old
                // AbstractOperator::apply_to_state-method where a new AbstractState was returned in the end ;-)
                next_state.apply_operator(operators[j], variable_to_index);
                size_t state_index = hash_index(next_state);
                assert(i != state_index);
                back_edges[state_index].push_back(Edge(g_operators[j].get_cost(), i));
            }
        }
    }
#endif

    cout << "@X" << back_edges.size() << endl;
    for (size_t i = 0; i < back_edges.size(); ++i) {
        cout << "@ [" << i << "] ";
        for (size_t j = 0; j < back_edges[i].size(); ++j) {
            Edge edge(back_edges[i][j]);
            cout << " " << edge.to_pair().first << "/" << edge.to_pair().second;
        }
        vector<Edge> sorted_edges(back_edges[i]);
        sort(sorted_edges.begin(), sorted_edges.end());
        cout << endl;
        cout << "@X [" << i << "] ";
        for (size_t j = 0; j < sorted_edges.size(); ++j) {
            Edge edge(sorted_edges[j]);
            cout << " " << edge.to_pair().first << "/" << edge.to_pair().second;
        }
        cout << endl;
    }

    while (!pq.empty()) {
        pair<int, int> node = pq.top();
        pq.pop();
        int distance = node.first;
        size_t state_index = node.second;
        if (distance > distances[state_index])
            continue;
        //distances[state_index] = distance;
        const vector<Edge> &edges = back_edges[state_index];
        for (size_t i = 0; i < edges.size(); ++i) {
            size_t predecessor = edges[i].target;
            int cost = edges[i].cost;
            int alternative_cost = distances[state_index] + cost;
            if (alternative_cost < distances[predecessor]) {
                distances[predecessor] = alternative_cost;
                pq.push(make_pair(alternative_cost, predecessor));
            }
        }
    }
}

size_t PDBAbstraction::hash_index(const AbstractState &abstract_state) const {
    size_t index = 0;
    for (int i = 0; i < size; ++i) {
        index += n_i[i] * abstract_state[variable_to_index[pattern[i]]];
    }
    return index;
}

AbstractState PDBAbstraction::inv_hash_index(int index) const {
    vector<int> var_vals;
    var_vals.resize(size);
    for (int n = 1; n < size; ++n) {
        int d = index % n_i[n];
        var_vals[variable_to_index[pattern[n - 1]]] = d / n_i[n - 1];
        index -= d;
    }
    var_vals[variable_to_index[pattern[size - 1]]] = index / n_i[size - 1];
    return AbstractState(var_vals);
}

int PDBAbstraction::get_heuristic_value(const State &state) const {
    return distances[hash_index(AbstractState(state, pattern))];
}

void PDBAbstraction::dump() const {
    for (size_t i = 0; i < num_states; ++i) {
        AbstractState abs_state = inv_hash_index(i);
        abs_state.dump();
        cout << "h-value: " << distances[i] << endl;
    }
}

// CanonicalHeuristic -----------------------------------------------------------------------------

CanonicalHeuristic::CanonicalHeuristic(const vector<vector<int> > &pat_coll) : pattern_collection(pat_coll), number_patterns(pat_coll.size()) {
    build_cgraph();
    cout << "built cgraph." << endl;
    vector<int> vertices_1;
    vertices_1.reserve(number_patterns);
    vector<int> vertices_2;
    vertices_2.reserve(number_patterns);
    for (size_t i = 0; i < number_patterns; ++i) {
        vertices_1.push_back(i);
        vertices_2.push_back(i);
    }
    vector<int> q_clique; // contains actual calculated maximal clique
    q_clique.reserve(number_patterns);
    max_cliques_expand(vertices_1, vertices_2, q_clique);
    dump();

    // maybe unnecessary, but we don't need cgraph anymore
    cgraph.clear();

    // build all pattern databases
    Timer timer;
    timer();
    for (int i = 0; i < pattern_collection.size(); ++i) {
        PDBAbstraction pdb = PDBAbstraction(pattern_collection[i]);
        pattern_databases.push_back(pdb);
    }
    timer.stop();
    cout << pattern_collection.size() << " pdbs constructed." << endl;
    cout << "Construction time for all pdbs: " << timer << endl;
}

CanonicalHeuristic::~CanonicalHeuristic() {
}

bool CanonicalHeuristic::are_additive(int pattern1, int pattern2) const {
    vector<int> p1 = pattern_collection[pattern1];
    vector<int> p2 = pattern_collection[pattern2];

    for (size_t i = 0; i < p1.size(); i++) {
        for (size_t j = 0; j < p2.size(); j++) {
            // now check which operators affect pattern1
            for (size_t k = 0; k < g_operators.size(); k++) {
                bool p1_affected = false;
                const Operator &o = g_operators[k];
                const vector<PrePost> effects = o.get_pre_post();
                for (size_t l = 0; l < effects.size(); l++) {
                    // every effect affect one specific variable
                    int var = effects[l].var;
                    // we have to check if this variable is in our pattern
                    for (size_t m = 0; m < p1.size(); m++) {
                        if (var == p1[m]) {
                            // this operator affects pattern 1
                            p1_affected = true;
                            //cout << "operator:" << endl;
                            //o.dump();
                            //cout << "affects pattern:" << endl;
                            //for (size_t n = 0; n < p1.size(); n++) {
                                //cout << "variable: " << p1[n] << " (real name: " << g_variable_name[p1[n]] << ")" << endl;
                            //}
                            break;
                        }
                    }
                    if (p1_affected) {
                        break;
                    }
                }
                if (p1_affected) {
                    // check if the same operator also affects pattern 2
                    for (size_t l = 0; l < effects.size(); l++) {
                        int var = effects[l].var;
                        for (size_t m = 0; m < p2.size(); m++) {
                            if (var == p2[m]) {
                                // this operator affects also pattern 2
                                //cout << "and also affects pattern:" << endl;
                                //for (size_t n = 0; n < p2.size(); n++) {
                                    //cout << "variable: " << p2[n] << " (real name: " << g_variable_name[p2[n]] << ")" << endl;
                                //}
                                //cout << endl;
                                return false;
                            }
                        }
                    }
                    //cout << "but doesn't affect pattern:" << endl;
                    //for (size_t n = 0; n < p2.size(); n++) {
                        //cout << "variable: " << p2[n] << " (real name: " << g_variable_name[p2[n]] << ")" << endl;
                    //}
                    //cout << endl;
                }
            }
        }
    }
    return true;
}

void CanonicalHeuristic::build_cgraph() {
    // initialize compatibility graph
    cgraph = vector<vector<int> >();
    cgraph.resize(number_patterns);

    for (size_t i = 0; i < number_patterns; i++) {
        for (size_t j = i+1; j < number_patterns; j++) {
            if (are_additive(i,j)) {
                // if the two patterns are additive there is an edge in the compatibility graph
                cout << "pattern (index) " << i << " additive with " << "pattern (index) " << j << endl;
                cgraph[i].push_back(j);
                cgraph[j].push_back(i);
            }
        }
    }
}

int CanonicalHeuristic::get_maxi_vertex(const vector<int> &subg, const vector<int> &cand) const {
    // assert that subg and cand are sorted
    size_t max = 0;
    int vertex = subg[0];
    
    for (size_t i = 1; i < subg.size(); ++i) {
        vector<int> intersection;
        intersection.reserve(subg.size());
        // for vertex u in subg get u's adjacent vertices --> cgraph[subg[i]];
        set_intersection(cand.begin(), cand.end(), cgraph[subg[i]].begin(), cgraph[subg[i]].end(), back_inserter(intersection));

        if (intersection.size() > max) {
            max = intersection.size();
            vertex = subg[i];
        }
    }
    return vertex;
}

void CanonicalHeuristic::max_cliques_expand(vector<int> &subg, vector<int> &cand, vector<int> &q_clique) {
    if (subg.empty()) {
        //cout << "clique" << endl;
        max_cliques.push_back(q_clique);
    } else {
        int u = get_maxi_vertex(subg, cand);
        
        vector<int> ext_u;
        ext_u.reserve(cand.size());
        set_difference(cand.begin(), cand.end(), cgraph[u].begin(), cgraph[u].end(), back_inserter(ext_u));

        for (size_t i = 0; i < ext_u.size(); ++i) { // while cand - gamma(u) is not empty
            int q = ext_u[i]; // q is a vertex in cand - gamma(u)
            //cout << q << ",";
            q_clique.push_back(q);
            
            // subg_q = subg n gamma(q)
            vector<int> subg_q;
            subg_q.reserve(subg.size());
            set_intersection(subg.begin(), subg.end(), cgraph[q].begin(), cgraph[q].end(), back_inserter(subg_q));
            
            // cand_q = cand n gamma(q)
            vector<int> cand_q;
            cand_q.reserve(cand.size());
            set_intersection(cand.begin() + i, cand.end(), cgraph[q].begin(), cgraph[q].end(), back_inserter(cand_q));
            
            max_cliques_expand(subg_q, cand_q, q_clique);
            
            // remove q from cand --> cand = cand - q
            // is done --> with index i
            
            //cout << "back"  << endl;
            q_clique.pop_back();
        }
    }
}

int CanonicalHeuristic::get_heuristic_value(const State &state) const {
    // h^C(state) = max_{D \in max_cliques(C)} \sum_{P \in D} h^P(state)
    int max_val = 0;
    for (size_t i = 0; i < max_cliques.size(); ++i) {
        vector<int> clique = max_cliques[i];
        int h_val = 0;
        for (size_t j = 0; j < clique.size(); ++j) {
            h_val += pattern_databases[clique[j]].get_heuristic_value(state);
        }
        if (h_val > max_val) {
            max_val = h_val;
        }
    }
    return max_val;
}

void CanonicalHeuristic::dump() const {
    // print compatibility graph
    cout << "Compatibility graph" << endl;
    for (size_t i = 0; i < cgraph.size(); i++) {
        cout << i << " adjacent to [ ";
        for (size_t j = 0; j < cgraph[i].size(); j++) {
            cout << cgraph[i][j] << " ";
        }
        cout << "]" << endl;
    }
    // print maximal cliques
    assert(max_cliques.size() > 0);
    cout << max_cliques.size() << " maximal clique(s)" << endl;
    cout << "Maximal cliques are { ";
    for (size_t i = 0; i < max_cliques.size(); i++) {
        cout << "[ ";
        for (size_t j = 0; j < max_cliques[i].size(); j++) {
            cout << max_cliques[i][j] << " ";
        }
        cout << "] ";
    }
    cout << "}" << endl;
}

// PDBHeuristic -----------------------------------------------------------------------------------

static ScalarEvaluatorPlugin pdb_heuristic_plugin(
    "pdb", PDBHeuristic::create);

PDBHeuristic::PDBHeuristic() {
}

PDBHeuristic::~PDBHeuristic() {
    delete pdb_abstraction;
    //delete canonical_heuristic;
}

void PDBHeuristic::verify_no_axioms_no_cond_effects() const {
    if (!g_axioms.empty()) {
        cerr << "Heuristic does not support axioms!" << endl << "Terminating." << endl;
        exit(1);
    }
    for (int i = 0; i < g_operators.size(); ++i) {
        const vector<PrePost> &pre_post = g_operators[i].get_pre_post();
        for (int j = 0; j < pre_post.size(); ++j) {
            const vector<Prevail> &cond = pre_post[j].cond;
            if (cond.empty())
                continue;
            // Accept conditions that are redundant, but nothing else.
            // In a better world, these would never be included in the
            // input in the first place.
            int var = pre_post[j].var;
            int pre = pre_post[j].pre;
            int post = pre_post[j].post;
            if (pre == -1 && cond.size() == 1 &&
                cond[0].var == var && cond[0].prev != post &&
                g_variable_domain[var] == 2)
                continue;
            
            cerr << "Heuristic does not support conditional effects "
            << "(operator " << g_operators[i].get_name() << ")"
            << endl << "Terminating." << endl;
            exit(1);
        }
    }
}

void PDBHeuristic::initialize() {
    cout << "Initializing pattern database heuristic..." << endl;
    verify_no_axioms_no_cond_effects();
    
    // pdbabstraction function tests
    // 1. blocks-7-2 test-pattern
    int patt[] = {9, 10, 11, 12, 13, 14};
    //int patt[] = {1, 2};
    
    // 2. driverlog-6 test-pattern
    //int patt[] = {4, 5, 7, 9, 10, 11, 12};
    
    // 3. logistics00-6-2 test-pattern
    //int patt[] = {3, 4, 5, 6, 7, 8};
    
    // 4. blocks-9-0
    //int patt[] = {0};
    
    // 5. logistics00-5-1 test-pattern
    //int patt[] = {0, 1, 2, 3, 4, 5, 6, 7};
    
    vector<int> pattern(patt, patt + sizeof(patt) / sizeof(int));
    Timer timer;
    timer();
    pdb_abstraction = new PDBAbstraction(pattern);
    timer.stop();
    cout << "PDB construction time: " << timer << endl;
    //pdb_abstraction->dump();

    
    // Canonical heuristic function tests
    //1. one pattern logistics00 6-2
    /*int patt_1[6] = {3, 4, 5, 6, 7, 8};
    vector<int> pattern_1(patt_1, patt_1 + sizeof(patt_1) / sizeof(int));
    vector<vector<int> > pattern_collection(1);
    pattern_collection[0] = pattern_1;*/

    //2. two patterns logistics00 6-2
    /*int patt_1[3] = {3, 4, 5};
    vector<int> pattern_1(patt_1, patt_1 + sizeof(patt_1) / sizeof(int));
    int patt_2[3] = {6, 7, 8};
    vector<int> pattern_2(patt_2, patt_2 + sizeof(patt_2) / sizeof(int));
    vector<vector<int> > pattern_collection(2);
    pattern_collection[0] = pattern_1;
    pattern_collection[1] = pattern_2;*/

    //3. three patterns logistics00 6-2
    int patt_1[2] = {3, 4};
    vector<int> pattern_1(patt_1, patt_1 + sizeof(patt_1) / sizeof(int));
    int patt_2[2] = {5, 6};
    vector<int> pattern_2(patt_2, patt_2 + sizeof(patt_2) / sizeof(int));
    int patt_3[2] = {7, 8};
    vector<int> pattern_3(patt_3, patt_3 + sizeof(patt_3) / sizeof(int));
    vector<vector<int> > pattern_collection(3);
    pattern_collection[0] = pattern_1;
    pattern_collection[1] = pattern_2;
    pattern_collection[2] = pattern_3;

    //1. one pattern driverlog 6
    /*int patt_1[7] = {4, 5, 7, 9, 10, 11, 12};
    vector<int> pattern_1(patt_1, patt_1 + sizeof(patt_1) / sizeof(int));
    vector<vector<int> > pattern_collection(1);
    pattern_collection[0] = pattern_1;*/

    //2. two patterns driverlog 6
    /*int patt_1[3] = {4, 5, 7};
    vector<int> pattern_1(patt_1, patt_1 + sizeof(patt_1) / sizeof(int));
    int patt_2[4] = {9, 10, 11, 12};
    vector<int> pattern_2(patt_2, patt_2 + sizeof(patt_2) / sizeof(int));
    vector<vector<int> > pattern_collection(2);
    pattern_collection[0] = pattern_1;
    pattern_collection[1] = pattern_2;*/

    //3. three patterns driverlog 6
    /*int patt_1[2] = {4, 5};
    vector<int> pattern_1(patt_1, patt_1 + sizeof(patt_1) / sizeof(int));
    int patt_2[2] = {7, 9};
    vector<int> pattern_2(patt_2, patt_2 + sizeof(patt_2) / sizeof(int));
    int patt_3[3] = {10, 11, 12};
    vector<int> pattern_3(patt_3, patt_3 + sizeof(patt_3) / sizeof(int));
    vector<vector<int> > pattern_collection(3);
    pattern_collection[0] = pattern_1;
    pattern_collection[1] = pattern_2;
    pattern_collection[2] = pattern_3;*/

    //1. one pattern blocks 7-2
    /*int patt_1[6] = {9, 10, 11, 12, 13, 14};
    vector<int> pattern_1(patt_1, patt_1 + sizeof(patt_1) / sizeof(int));
    vector<vector<int> > pattern_collection(1);
    pattern_collection[0] = pattern_1;*/

    //2. two patterns blocks 7-2
    /*int patt_1[3] = {9, 10, 11};
    vector<int> pattern_1(patt_1, patt_1 + sizeof(patt_1) / sizeof(int));
    int patt_2[3] = {12, 13, 14};
    vector<int> pattern_2(patt_2, patt_2 + sizeof(patt_2) / sizeof(int));
    vector<vector<int> > pattern_collection(2);
    pattern_collection[0] = pattern_1;
    pattern_collection[1] = pattern_2;*/

    //3. three patterns blocks 7-2
    /*int patt_1[2] = {9, 10};
    vector<int> pattern_1(patt_1, patt_1 + sizeof(patt_1) / sizeof(int));
    int patt_2[2] = {11, 12};
    vector<int> pattern_2(patt_2, patt_2 + sizeof(patt_2) / sizeof(int));
    int patt_3[2] = {13, 14};
    vector<int> pattern_3(patt_3, patt_3 + sizeof(patt_3) / sizeof(int));
    vector<vector<int> > pattern_collection(3);
    pattern_collection[0] = pattern_1;
    pattern_collection[1] = pattern_2;
    pattern_collection[2] = pattern_3;*/

    // additional two patterns for logistics00 9-1
    /*int patt_1[4] = {4, 5, 6, 7};
    vector<int> pattern_1(patt_1, patt_1 + sizeof(patt_1) / sizeof(int));
    int patt_2[5] = {8, 9, 10, 11, 12};
    vector<int> pattern_2(patt_2, patt_2 + sizeof(patt_2) / sizeof(int));
    vector<vector<int> > pattern_collection(2);
    pattern_collection[0] = pattern_1;
    pattern_collection[1] = pattern_2;*/

    // additional five patterns for logistics00 9-1
    /*int patt_1[2] = {4, 5};
    vector<int> pattern_1(patt_1, patt_1 + sizeof(patt_1) / sizeof(int));
    int patt_2[2] = {6, 7};
    vector<int> pattern_2(patt_2, patt_2 + sizeof(patt_2) / sizeof(int));
    int patt_3[2] = {8, 9};
    vector<int> pattern_3(patt_3, patt_3 + sizeof(patt_3) / sizeof(int));
    int patt_4[2] = {10, 11};
    vector<int> pattern_4(patt_4, patt_4 + sizeof(patt_4) / sizeof(int));
    int patt_5[1] = {12};
    vector<int> pattern_5(patt_5, patt_5 + sizeof(patt_5) / sizeof(int));
    vector<vector<int> > pattern_collection(5);
    pattern_collection[0] = pattern_1;
    pattern_collection[1] = pattern_2;
    pattern_collection[2] = pattern_3;
    pattern_collection[3] = pattern_4;
    pattern_collection[4] = pattern_5;*/

    canonical_heuristic = new CanonicalHeuristic(pattern_collection);

<<<<<<< HEAD
=======
    // build all pdbs
    Timer timer;
    timer();
    for (int i = 0; i < pattern_collection.size(); ++i) {
        PDBAbstraction pdb = PDBAbstraction(pattern_collection[i]);
        //canonical_heuristic->pattern_databases.insert(pair<int, PDBAbstraction>(i, pdb));
        canonical_heuristic->pattern_databases.push_back(pdb);
    }
    timer.stop();
    cout << pattern_collection.size() << " pdbs constructed." << endl;
    cout << "Construction time for all pdbs: " << timer << endl;*/

>>>>>>> c931018b
    //cout << "Done initializing." << endl;
}

int PDBHeuristic::compute_heuristic(const State &state) {
    int h = pdb_abstraction->get_heuristic_value(state);
    //cout << "h:" << h << endl;
    if (h == numeric_limits<int>::max())
        return -1;
    return h;
    //return canonical_heuristic->get_heuristic_value(state);
}

ScalarEvaluator *PDBHeuristic::create(const vector<string> &config, int start, int &end, bool dry_run) {
    //TODO: check what we have to do here!
    OptionParser::instance()->set_end_for_simple_config(config, start, end);
    if (dry_run)
        return 0;
    else
        return new PDBHeuristic;
}<|MERGE_RESOLUTION|>--- conflicted
+++ resolved
@@ -602,7 +602,7 @@
     
     // pdbabstraction function tests
     // 1. blocks-7-2 test-pattern
-    int patt[] = {9, 10, 11, 12, 13, 14};
+    //int patt[] = {9, 10, 11, 12, 13, 14};
     //int patt[] = {1, 2};
     
     // 2. driverlog-6 test-pattern
@@ -617,12 +617,12 @@
     // 5. logistics00-5-1 test-pattern
     //int patt[] = {0, 1, 2, 3, 4, 5, 6, 7};
     
-    vector<int> pattern(patt, patt + sizeof(patt) / sizeof(int));
+    /*vector<int> pattern(patt, patt + sizeof(patt) / sizeof(int));
     Timer timer;
     timer();
     pdb_abstraction = new PDBAbstraction(pattern);
     timer.stop();
-    cout << "PDB construction time: " << timer << endl;
+    cout << "PDB construction time: " << timer << endl;*/
     //pdb_abstraction->dump();
 
     
@@ -737,31 +737,16 @@
 
     canonical_heuristic = new CanonicalHeuristic(pattern_collection);
 
-<<<<<<< HEAD
-=======
-    // build all pdbs
-    Timer timer;
-    timer();
-    for (int i = 0; i < pattern_collection.size(); ++i) {
-        PDBAbstraction pdb = PDBAbstraction(pattern_collection[i]);
-        //canonical_heuristic->pattern_databases.insert(pair<int, PDBAbstraction>(i, pdb));
-        canonical_heuristic->pattern_databases.push_back(pdb);
-    }
-    timer.stop();
-    cout << pattern_collection.size() << " pdbs constructed." << endl;
-    cout << "Construction time for all pdbs: " << timer << endl;*/
-
->>>>>>> c931018b
     //cout << "Done initializing." << endl;
 }
 
 int PDBHeuristic::compute_heuristic(const State &state) {
-    int h = pdb_abstraction->get_heuristic_value(state);
+    /*int h = pdb_abstraction->get_heuristic_value(state);
     //cout << "h:" << h << endl;
     if (h == numeric_limits<int>::max())
         return -1;
-    return h;
-    //return canonical_heuristic->get_heuristic_value(state);
+    return h;*/
+    return canonical_heuristic->get_heuristic_value(state);
 }
 
 ScalarEvaluator *PDBHeuristic::create(const vector<string> &config, int start, int &end, bool dry_run) {
