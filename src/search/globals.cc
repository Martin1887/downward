#include "globals.h"

#include "axioms.h"
#include "causal_graph.h"
#include "domain_transition_graph.h"
#include "heuristic.h"
#include "legacy_causal_graph.h"
#include "operator.h"
#include "rng.h"
#include "state.h"
#include "successor_generator.h"
#include "timer.h"

#include <cstdlib>
#include <iostream>
#include <fstream>
#include <limits>
#include <new>
#include <set>
#include <string>
#include <vector>
#include <sstream>
using namespace std;

#include <ext/hash_map>
using namespace __gnu_cxx;

<<<<<<< HEAD
#include "axioms.h"
#include "causal_graph.h"
#include "domain_transition_graph.h"
#include "heuristic.h"
#include "operator.h"
#include "rng.h"
#include "state.h"
#include "successor_generator.h"
#include "timer.h"
#include "utilities.h"

=======
>>>>>>> 7a1ac898

static const int PRE_FILE_VERSION = 3;


// TODO: This needs a proper type and should be moved to a separate
//       mutexes.cc file or similar, accessed via something called
//       g_mutexes. (Right now, the interface is via global function
//       are_mutex, which is at least better than exposing the data
//       structure globally.)

static vector<vector<set<pair<int, int> > > > g_inconsistent_facts;

bool test_goal(const State &state) {
    for (int i = 0; i < g_goal.size(); i++) {
        if (state[g_goal[i].first] != g_goal[i].second) {
            return false;
        }
    }
    return true;
}

int calculate_plan_cost(const vector<const Operator *> &plan) {
    // TODO: Refactor: this is only used by save_plan (see below)
    //       and the SearchEngine classes and hence should maybe
    //       be moved into the SearchEngine (along with save_plan).
    int plan_cost = 0;
    for (int i = 0; i < plan.size(); i++) {
        plan_cost += plan[i]->get_cost();
    }
    return plan_cost;
}

void save_plan(const vector<const Operator *> &plan, int iter) {
    // TODO: Refactor: this is only used by the SearchEngine classes
    //       and hence should maybe be moved into the SearchEngine.
    ofstream outfile;
    if (iter == 0) {
        outfile.open(g_plan_filename.c_str(), ios::out);
    } else {
        ostringstream out;
        out << g_plan_filename << "." << iter;
        outfile.open(out.str().c_str(), ios::out);
    }
    for (int i = 0; i < plan.size(); i++) {
        cout << plan[i]->get_name() << " (" << plan[i]->get_cost() << ")" << endl;
        outfile << "(" << plan[i]->get_name() << ")" << endl;
    }
    outfile.close();
    int plan_cost = calculate_plan_cost(plan);
    ofstream statusfile;
    statusfile.open("plan_numbers_and_cost", ios::out | ios::app);
    statusfile << iter << " " << plan_cost << endl;
    statusfile.close();
    cout << "Plan length: " << plan.size() << " step(s)." << endl;
    cout << "Plan cost: " << plan_cost << endl;
}

bool peek_magic(istream &in, string magic) {
    string word;
    in >> word;
    bool result = (word == magic);
    for (int i = word.size() - 1; i >= 0; i--)
        in.putback(word[i]);
    return result;
}

void check_magic(istream &in, string magic) {
    string word;
    in >> word;
    if (word != magic) {
        cout << "Failed to match magic word '" << magic << "'." << endl;
        cout << "Got '" << word << "'." << endl;
        if (magic == "begin_version") {
            cerr << "Possible cause: you are running the planner "
                 << "on a preprocessor file from " << endl
                 << "an older version." << endl;
        }
        exit(1);
    }
}

void read_and_verify_version(istream &in) {
    int version;
    check_magic(in, "begin_version");
    in >> version;
    check_magic(in, "end_version");
    if (version != PRE_FILE_VERSION) {
        cerr << "Expected preprocessor file version " << PRE_FILE_VERSION
             << ", got " << version << "." << endl;
        cerr << "Exiting." << endl;
        exit(1);
    }
}

void read_metric(istream &in) {
    check_magic(in, "begin_metric");
    in >> g_use_metric;
    check_magic(in, "end_metric");
}

void read_variables(istream &in) {
    int count;
    in >> count;
    for (int i = 0; i < count; i++) {
        check_magic(in, "begin_variable");
        string name;
        in >> name;
        g_variable_name.push_back(name);
        int layer;
        in >> layer;
        g_axiom_layers.push_back(layer);
        int range;
        in >> range;
        g_variable_domain.push_back(range);
        if (range > numeric_limits<state_var_t>::max()) {
            cerr << "This should not have happened!" << endl;
            cerr << "Are you using the downward script, or are you using "
                 << "downward-1 directly?" << endl;
            exit(1);
        }

        in >> ws;
        vector<string> fact_names(range);
        for (size_t i = 0; i < fact_names.size(); i++)
            getline(in, fact_names[i]);
        g_fact_names.push_back(fact_names);
        check_magic(in, "end_variable");
    }
}

void read_mutexes(istream &in) {
    g_inconsistent_facts.resize(g_variable_domain.size());
    for (size_t i = 0; i < g_variable_domain.size(); ++i)
        g_inconsistent_facts[i].resize(g_variable_domain[i]);

    int num_mutex_groups;
    in >> num_mutex_groups;

    /* NOTE: Mutex groups can overlap, in which case the same mutex
       should not be represented multiple times. The current
       representation takes care of that automatically by using sets.
       If we ever change this representation, this is something to be
       aware of. */

    for (size_t i = 0; i < num_mutex_groups; ++i) {
        check_magic(in, "begin_mutex_group");
        int num_facts;
        in >> num_facts;
        vector<pair<int, int> > invariant_group;
        invariant_group.reserve(num_facts);
        for (size_t j = 0; j < num_facts; ++j) {
            int var, val;
            in >> var >> val;
            invariant_group.push_back(make_pair(var, val));
        }
        check_magic(in, "end_mutex_group");
        for (size_t j = 0; j < invariant_group.size(); ++j) {
            const pair<int, int> &fact1 = invariant_group[j];
            int var1 = fact1.first, val1 = fact1.second;
            for (size_t k = 0; k < invariant_group.size(); ++k) {
                const pair<int, int> &fact2 = invariant_group[k];
                int var2 = fact2.first;
                if (var1 != var2) {
                    /* The "different variable" test makes sure we
                       don't mark a fact as mutex with itself
                       (important for correctness) and don't include
                       redundant mutexes (important to conserve
                       memory). Note that the preprocessor removes
                       mutex groups that contain *only* redundant
                       mutexes, but it can of course generate mutex
                       groups which lead to *some* redundant mutexes,
                       where some but not all facts talk about the
                       same variable. */
                    g_inconsistent_facts[var1][val1].insert(fact2);
                }
            }
        }
    }
}

void read_goal(istream &in) {
    check_magic(in, "begin_goal");
    int count;
    in >> count;
    for (int i = 0; i < count; i++) {
        int var, val;
        in >> var >> val;
        g_goal.push_back(make_pair(var, val));
    }
    check_magic(in, "end_goal");
}

void dump_goal() {
    cout << "Goal Conditions:" << endl;
    for (int i = 0; i < g_goal.size(); i++)
        cout << "  " << g_variable_name[g_goal[i].first] << ": "
             << g_goal[i].second << endl;
}

void read_operators(istream &in) {
    int count;
    in >> count;
    for (int i = 0; i < count; i++)
        g_operators.push_back(Operator(in, false));
}

void read_axioms(istream &in) {
    int count;
    in >> count;
    for (int i = 0; i < count; i++)
        g_axioms.push_back(Operator(in, true));

    g_axiom_evaluator = new AxiomEvaluator;
    g_axiom_evaluator->evaluate(*g_initial_state);
}

void read_everything(istream &in) {
    read_and_verify_version(in);
    read_metric(in);
    read_variables(in);
    read_mutexes(in);
    g_initial_state = new State(in);
    read_goal(in);
    read_operators(in);
    read_axioms(in);
    check_magic(in, "begin_SG");
    g_successor_generator = read_successor_generator(in);
    check_magic(in, "end_SG");
    DomainTransitionGraph::read_all(in);
<<<<<<< HEAD
    g_causal_graph = new CausalGraph(in);
    g_cegar_abstraction = 0;
    g_memory_buffer = 0;
    set_new_handler(no_memory);
    cout << "Peak memory before building abstraction: "
         << get_peak_memory_in_kb() << " KB" << endl;
=======
    g_legacy_causal_graph = new LegacyCausalGraph(in);

    // NOTE: causal graph is computed from the problem specification,
    // so must be built after the problem has been read in.
    g_causal_graph = new CausalGraph;
>>>>>>> 7a1ac898
}

void dump_everything() {
    cout << "Use metric? " << g_use_metric << endl;
    cout << "Min Action Cost: " << g_min_action_cost << endl;
    cout << "Max Action Cost: " << g_max_action_cost << endl;
    // TODO: Dump the actual fact names.
    cout << "Variables (" << g_variable_name.size() << "):" << endl;
    for (int i = 0; i < g_variable_name.size(); i++)
        cout << "  " << g_variable_name[i]
             << " (range " << g_variable_domain[i] << ")" << endl;
    cout << "Initial State (PDDL):" << endl;
    g_initial_state->dump_pddl();
    cout << "Initial State (FDR):" << endl;
    g_initial_state->dump_fdr();
    dump_goal();
    /*
    cout << "Successor Generator:" << endl;
    g_successor_generator->dump();
    for(int i = 0; i < g_variable_domain.size(); i++)
      g_transition_graphs[i]->dump();
    */
}

void verify_no_axioms_no_cond_effects() {
    if (!g_axioms.empty()) {
        cerr << "Heuristic does not support axioms!" << endl << "Terminating."
             << endl;
        exit(1);
    }

    for (int i = 0; i < g_operators.size(); i++) {
        const vector<PrePost> &pre_post = g_operators[i].get_pre_post();
        for (int j = 0; j < pre_post.size(); j++) {
            const vector<Prevail> &cond = pre_post[j].cond;
            if (cond.empty())
                continue;
            // Accept conditions that are redundant, but nothing else.
            // In a better world, these would never be included in the
            // input in the first place.
            int var = pre_post[j].var;
            int pre = pre_post[j].pre;
            int post = pre_post[j].post;
            if (pre == -1 && cond.size() == 1 && cond[0].var == var
                && cond[0].prev != post && g_variable_domain[var] == 2)
                continue;

            cerr << "Heuristic does not support conditional effects "
                 << "(operator " << g_operators[i].get_name() << ")" << endl
                 << "Terminating." << endl;
            exit(1);
        }
    }
}

bool are_mutex(const pair<int, int> &a, const pair<int, int> &b) {
    if (a.first == b.first) // same variable: mutex iff different value
        return a.second != b.second;
    return bool(g_inconsistent_facts[a.first][a.second].count(b));
}

void no_memory () {
    cout << "Failed to allocate memory!" << endl;
    if (g_memory_buffer) {
        cout << "Releasing memory buffer" << endl;
        delete[] g_memory_buffer;
        g_memory_buffer = 0;
    } else {
        cout << "Memory buffer already released --> Exiting" << endl;
        exit(1);
    }
}


bool g_use_metric;
int g_min_action_cost = numeric_limits<int>::max();
int g_max_action_cost = 0;
vector<string> g_variable_name;
vector<int> g_variable_domain;
vector<vector<string> > g_fact_names;
vector<int> g_axiom_layers;
vector<int> g_default_axiom_values;
State *g_initial_state;
vector<pair<int, int> > g_goal;
vector<Operator> g_operators;
vector<Operator> g_axioms;
AxiomEvaluator *g_axiom_evaluator;
SuccessorGenerator *g_successor_generator;
vector<DomainTransitionGraph *> g_transition_graphs;
CausalGraph *g_causal_graph;
LegacyCausalGraph *g_legacy_causal_graph;

Timer g_timer;
string g_plan_filename = "sas_plan";
RandomNumberGenerator g_rng(2011); // Use an arbitrary default seed.

cegar_heuristic::Abstraction *g_cegar_abstraction;

char *g_memory_buffer;<|MERGE_RESOLUTION|>--- conflicted
+++ resolved
@@ -10,6 +10,7 @@
 #include "state.h"
 #include "successor_generator.h"
 #include "timer.h"
+#include "utilities.h"
 
 #include <cstdlib>
 #include <iostream>
@@ -25,20 +26,6 @@
 #include <ext/hash_map>
 using namespace __gnu_cxx;
 
-<<<<<<< HEAD
-#include "axioms.h"
-#include "causal_graph.h"
-#include "domain_transition_graph.h"
-#include "heuristic.h"
-#include "operator.h"
-#include "rng.h"
-#include "state.h"
-#include "successor_generator.h"
-#include "timer.h"
-#include "utilities.h"
-
-=======
->>>>>>> 7a1ac898
 
 static const int PRE_FILE_VERSION = 3;
 
@@ -268,20 +255,16 @@
     g_successor_generator = read_successor_generator(in);
     check_magic(in, "end_SG");
     DomainTransitionGraph::read_all(in);
-<<<<<<< HEAD
-    g_causal_graph = new CausalGraph(in);
+    g_legacy_causal_graph = new LegacyCausalGraph(in);
+
+    // NOTE: causal graph is computed from the problem specification,
+    // so must be built after the problem has been read in.
+    g_causal_graph = new CausalGraph;
     g_cegar_abstraction = 0;
     g_memory_buffer = 0;
     set_new_handler(no_memory);
     cout << "Peak memory before building abstraction: "
          << get_peak_memory_in_kb() << " KB" << endl;
-=======
-    g_legacy_causal_graph = new LegacyCausalGraph(in);
-
-    // NOTE: causal graph is computed from the problem specification,
-    // so must be built after the problem has been read in.
-    g_causal_graph = new CausalGraph;
->>>>>>> 7a1ac898
 }
 
 void dump_everything() {
