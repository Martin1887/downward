--- conflicted
+++ resolved
@@ -128,26 +128,16 @@
 }
 
 void Registry::insert_type_info(const PluginTypeInfo &info) {
-<<<<<<< HEAD
-    if (plugin_type_infos.count(info.get_type())) {
-        cerr << "duplicate type in registry: "
-             << info.get_type().name() << endl;
-        utils::exit_with(ExitCode::SEARCH_CRITICAL_ERROR);
-    }
-    //TODO PAT check in collect for duplicates!
-    for (const string &predefinition_arg: info.get_predefine().first) {
+    assert(!plugin_type_infos.count(info.type));
+    for (const string &predefinition_arg: info.predefine.first) {
         if (has_predefinition_function(predefinition_arg)) {
             cerr << "duplicate predefinition argument: " << predefinition_arg
                  << endl;
             utils::exit_with(ExitCode::SEARCH_CRITICAL_ERROR);
         }
-        predefinition_functions[predefinition_arg] = info.get_predefine().second;
-    }
-    plugin_type_infos.insert(make_pair(info.get_type(), info));
-=======
-    assert(!plugin_type_infos.count(info.type));
+        predefinition_functions[predefinition_arg] = info.predefine.second;
+    }
     plugin_type_infos.insert(make_pair(info.type, info));
->>>>>>> 2775fd87
 }
 
 const PluginTypeInfo &Registry::get_type_info(const type_index &type) const {
