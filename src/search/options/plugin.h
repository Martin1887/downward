#ifndef OPTIONS_PLUGIN_H
#define OPTIONS_PLUGIN_H

#include "doc_store.h"
#include "registries.h"
#include "type_namer.h"

#include <memory>
#include <string>
#include <typeinfo>

namespace options {
/*
  The following function is not meant for users, but only for the
  plugin implementation. We only declare it here because the template
  implementations need it.
*/
extern void register_plugin_type_plugin(
    const std::type_info &type,
    const std::string &type_name,
    const std::string &documentation);


template<typename T>
class PluginTypePlugin {
public:
    PluginTypePlugin(const std::string &type_name,
                     const std::string &documentation) {
        using TPtr = std::shared_ptr<T>;
        register_plugin_type_plugin(typeid(TPtr), type_name, documentation);
    }

    ~PluginTypePlugin() = default;

    PluginTypePlugin(const PluginTypePlugin &other) = delete;
};


class PluginGroupPlugin {
public:
    PluginGroupPlugin(const std::string &group_id,
                      const std::string &doc_title);
    ~PluginGroupPlugin() = default;

    PluginGroupPlugin(const PluginGroupPlugin &other) = delete;
};

<<<<<<< HEAD

template<typename T>
class Plugin {
public:
    Plugin(
        const std::string &key,
        typename Registry<T *>::Factory factory,
        const std::string &group = "") {
        Registry<T *>::instance()->insert(key, factory);
        // See comment in PluginShared.
        DocFactory doc_factory = [factory](OptionParser &parser) {
                factory(parser);
            };
        PluginTypeNameGetter type_name_factory = [&]() {
                return TypeNamer<T *>::name();
            };
        DocStore::instance()->register_plugin(key, doc_factory, type_name_factory, group);
    }
    ~Plugin() = default;
    Plugin(const Plugin<T> &other) = delete;
};


// TODO: This class will replace Plugin once we no longer need to support raw pointers.
=======
>>>>>>> 15519205
template<typename T>
class PluginShared {
public:
    PluginShared(
        const std::string &key,
        typename Registry<std::shared_ptr<T>>::Factory factory,
        const std::string &group = "") {
        using TPtr = std::shared_ptr<T>;
        Registry<TPtr>::instance()->insert(key, factory);
        /*
          We cannot collect the plugin documentation here because this might
          require information from a TypePlugin object that has not yet been
          constructed. We therefore collect the necessary functions here and
          call them later, after all PluginType objects have been constructed.
        */
        DocFactory doc_factory = [factory](OptionParser &parser) {
                factory(parser);
            };
        PluginTypeNameGetter type_name_factory = [&]() {
                return TypeNamer<TPtr>::name();
            };
        DocStore::instance()->register_plugin(key, doc_factory, type_name_factory, group);
    }
    ~PluginShared() = default;
    PluginShared(const PluginShared<T> &other) = delete;
};
}

#endif<|MERGE_RESOLUTION|>--- conflicted
+++ resolved
@@ -45,33 +45,6 @@
     PluginGroupPlugin(const PluginGroupPlugin &other) = delete;
 };
 
-<<<<<<< HEAD
-
-template<typename T>
-class Plugin {
-public:
-    Plugin(
-        const std::string &key,
-        typename Registry<T *>::Factory factory,
-        const std::string &group = "") {
-        Registry<T *>::instance()->insert(key, factory);
-        // See comment in PluginShared.
-        DocFactory doc_factory = [factory](OptionParser &parser) {
-                factory(parser);
-            };
-        PluginTypeNameGetter type_name_factory = [&]() {
-                return TypeNamer<T *>::name();
-            };
-        DocStore::instance()->register_plugin(key, doc_factory, type_name_factory, group);
-    }
-    ~Plugin() = default;
-    Plugin(const Plugin<T> &other) = delete;
-};
-
-
-// TODO: This class will replace Plugin once we no longer need to support raw pointers.
-=======
->>>>>>> 15519205
 template<typename T>
 class PluginShared {
 public:
