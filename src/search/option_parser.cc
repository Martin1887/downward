--- conflicted
+++ resolved
@@ -38,7 +38,6 @@
     opts.set_help_mode(m);
 }
 
-<<<<<<< HEAD
 template <class T>
 static void get_help_templ(const ParseTree &pt) {
     if (Registry<T>::instance()->contains(pt.begin()->value)) {
@@ -48,16 +47,6 @@
         p.set_help_mode(true);
         p.start_parsing<T>();
         cout << endl;
-=======
-LandmarkGraph *OptionParser::parse_lm_graph(
-    const vector<string> &input, int start, int &end, bool dry_run) {
-    // predefined object
-    map<string, LandmarkGraph *>::iterator iter;
-    iter = predefined_lm_graphs.find(input[start]);
-    if (iter != predefined_lm_graphs.end()) {
-        end = start;
-        return iter->second;
->>>>>>> 3c895a8e
     }
 }
 
@@ -68,7 +57,7 @@
     get_help_templ<Heuristic *>(pt);
     get_help_templ<ScalarEvaluator *>(pt);
     get_help_templ<Synergy *>(pt);
-    get_help_templ<LandmarksGraph *>(pt);
+    get_help_templ<LandmarkGraph *>(pt);
     Plugin<OpenList<int> >::register_open_lists();
     get_help_templ<OpenList<int> *>(pt);
 }
@@ -89,7 +78,7 @@
     get_full_help_templ<Heuristic *>();
     get_full_help_templ<ScalarEvaluator *>();
     get_full_help_templ<Synergy *>();
-    get_full_help_templ<LandmarksGraph *>();
+    get_full_help_templ<LandmarkGraph *>();
     Plugin<OpenList<int> >::register_open_lists();
     get_full_help_templ<OpenList<int> *>();
 }
@@ -119,7 +108,7 @@
 }
 
 //Note: originally the following function was templated (predefine<T>),
-//but there is no Synergy<LandmarksGraph>, so I split it up for now.
+//but there is no Synergy<LandmarkGraph>, so I split it up for now.
 static void predefine_heuristic(std::string s, bool dry_run) {
     //remove newlines so they don't mess anything up:
     s.erase(std::remove(s.begin(), s.end(), '\n'), s.end());
@@ -161,8 +150,8 @@
     std::string rs = s.substr(split + 1);
     OptionParser op(rs, dry_run);
     if (definees.size() == 1) {
-        Predefinitions<LandmarksGraph *>::instance()->predefine(
-            definees[0], op.start_parsing<LandmarksGraph *>());
+        Predefinitions<LandmarkGraph *>::instance()->predefine(
+            definees[0], op.start_parsing<LandmarkGraph *>());
     } else {
         op.error("predefinition has invalid left side");
     }
@@ -257,35 +246,8 @@
             buffer.clear();
             key.clear();
         }
-<<<<<<< HEAD
         switch (next) {
         case ' ':
-=======
-        end++;
-    }
-    if (!evals.empty()) {
-        end--;
-        if (!break_loop) {
-            end--;
-        }
-    }
-}
-
-void OptionParser::parse_landmark_graph_list(
-    const vector<string> &input, int start, int &end, bool only_one,
-    vector<LandmarkGraph *> &lm_graphs, bool dry_run) {
-    end = start;
-    bool break_loop = false;
-    while (knows_lm_graph(input[end])) {
-        if (only_one && lm_graphs.size() > 0)
-            throw ParseError(end);
-        LandmarkGraph *lmg =
-            parse_lm_graph(input, end, end, dry_run);
-        lm_graphs.push_back(lmg);
-        end++;
-        if (input[end] != ",") {
-            break_loop = true;
->>>>>>> 3c895a8e
             break;
         case '(':
             cur_node = last_child(tr, cur_node);
