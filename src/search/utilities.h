--- conflicted
+++ resolved
@@ -1,28 +1,8 @@
 #ifndef UTILITIES_H
 #define UTILITIES_H
 
-<<<<<<< HEAD
-#define LINUX 0
-#define OSX 1
-#define CYGWIN 2
-#define WINDOWS 3
-
-#if defined(__CYGWIN32__)
-#define OPERATING_SYSTEM CYGWIN
-#elif defined(_WIN32)
-#define OPERATING_SYSTEM WINDOWS
-#elif defined(__APPLE__)
-#define OPERATING_SYSTEM OSX
-#else
-#define OPERATING_SYSTEM LINUX
-#endif
-
-#include <cstdlib>
-#include <functional>
-=======
 #include "system.h"
 
->>>>>>> 84c1b3b3
 #include <iostream>
 #include <memory>
 #include <utility>
