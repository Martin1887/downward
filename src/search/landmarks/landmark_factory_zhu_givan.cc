--- conflicted
+++ resolved
@@ -78,13 +78,8 @@
 
                 // if landmark is not in the initial state,
                 // relaxed_task_solvable() should be false
-<<<<<<< HEAD
                 assert(hacked_initial_state()[it->first] == it->second ||
-                       !relaxed_task_solvable(true, node));
-=======
-                assert(g_initial_state()[it->first] == it->second ||
                        !relaxed_task_solvable(exploration, true, node));
->>>>>>> 1fee5b17
             } else
                 node = &lm_graph->get_simple_lm_node(*it);
             // Add order: *it ->_{nat} g_goal[i]
