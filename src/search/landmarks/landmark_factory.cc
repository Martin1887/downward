--- conflicted
+++ resolved
@@ -59,20 +59,11 @@
     /* Test whether the landmark is achieved by the operator unconditionally.
     A disjunctive landmarks is achieved if one of its disjuncts is achieved. */
     assert(lmp != NULL);
-<<<<<<< HEAD
     const vector<GlobalEffect> &effects = o.get_effects();
-    for (size_t j = 0; j < effects.size(); ++j) {
-        for (size_t k = 0; k < lmp->vars.size(); ++k) {
-            if (effects[j].var == lmp->vars[k] && effects[j].val
-                == lmp->vals[k])
-                if (effects[j].conditions.empty())
-=======
-    const vector<Effect> &effects = o.get_effects();
     for (size_t i = 0; i < effects.size(); ++i) {
         for (size_t j = 0; j < lmp->vars.size(); ++j) {
             if (effects[i].var == lmp->vars[j] && effects[i].val == lmp->vals[j])
                 if (effects[i].conditions.empty())
->>>>>>> e298f909
                     return true;
         }
     }
@@ -84,19 +75,11 @@
     /* Test whether the landmark is used by the operator as a precondition.
     A disjunctive landmarks is used if one of its disjuncts is used. */
     assert(lmp != NULL);
-<<<<<<< HEAD
     const vector<GlobalCondition> &preconditions = o.get_preconditions();
-    for (size_t j = 0; j < preconditions.size(); ++j) {
-        for (size_t k = 0; k < lmp->vars.size(); ++k) {
-            if (preconditions[j].var == lmp->vars[k] && 
-                preconditions[j].val == lmp->vals[k])
-=======
-    const vector<Condition> &preconditions = o.get_preconditions();
     for (size_t i = 0; i < preconditions.size(); ++i) {
         for (size_t j = 0; j < lmp->vars.size(); ++j) {
             if (preconditions[i].var == lmp->vars[j] &&
                 preconditions[i].val == lmp->vals[j])
->>>>>>> e298f909
                 return true;
         }
     }
@@ -115,13 +98,8 @@
     // Initialize lvl_op and lvl_var to numeric_limits<int>::max()
     if (compute_lvl_op) {
         lvl_op.resize(g_operators.size() + g_axioms.size());
-<<<<<<< HEAD
-        for (int i = 0; i < g_operators.size() + g_axioms.size(); i++) {
+        for (size_t i = 0; i < g_operators.size() + g_axioms.size(); ++i) {
             const GlobalOperator &op = lm_graph->get_operator_for_lookup_index(i);
-=======
-        for (size_t i = 0; i < g_operators.size() + g_axioms.size(); ++i) {
-            const Operator &op = lm_graph->get_operator_for_lookup_index(i);
->>>>>>> e298f909
             lvl_op[i] = hash_map<pair<int, int>, int, hash_int_pair> ();
             const vector<GlobalEffect> &effects = op.get_effects();
             for (size_t j = 0; j < effects.size(); ++j)
