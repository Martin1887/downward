#include "exploration.h"
#include "../global_operator.h"
#include "../global_state.h"
#include "../globals.h"
<<<<<<< HEAD
=======
#include "../operator.h"
#include "../state.h"
#include "../utilities.h"
>>>>>>> e298f909

#include <cassert>
#include <limits>

using namespace std;
using namespace __gnu_cxx;

/* Integration Note: this class is the same as (rich man's) FF heuristic
   (taken from hector branch) except for the following:
   - Added-on functionality for excluding certain operators from the relaxed
     exploration (these operators are never applied, as necessary for landmark
     computation)
   - Exploration can be done either using h_max or h_add criterion (h_max is needed
     during landmark generation, h_add later for heuristic computations)
   - Unary operators are not simplified, because this may conflict with excluded
     operators. (For an example, consider that unary operator o1 is thrown out
     during simplify() because it is dominated by unary operator o2, but then o2
     is excluded during an exploration ==> the shared effect of o1 and o2 is wrongly
     never reached in the exploration.)
   - Added-on functionality to check for a set of propositions which one is reached
     first by the relaxed exploration, and extract preferred operators for this cheapest
     proposition (needed for planning to nearest landmark).
*/

// Construction and destruction
Exploration::Exploration(const Options &opts)
    : Heuristic(opts),
      did_write_overflow_warning(false) {
    cout << "Initializing Exploration..." << endl;

    // Build propositions.
    for (size_t var = 0; var < g_variable_domain.size(); ++var) {
        propositions.push_back(vector<ExProposition>(g_variable_domain[var]));
        for (int val = 0; val < g_variable_domain[var]; ++val) {
            propositions[var][val].var = var;
            propositions[var][val].val = val;
        }
    }

    // Build goal propositions.
    for (size_t i = 0; i < g_goal.size(); ++i) {
        int var = g_goal[i].first, val = g_goal[i].second;
        propositions[var][val].is_goal_condition = true;
        propositions[var][val].is_termination_condition = true;
        goal_propositions.push_back(&propositions[var][val]);
        termination_propositions.push_back(&propositions[var][val]);
    }

    // Build unary operators for operators and axioms.
    for (size_t i = 0; i < g_operators.size(); ++i)
        build_unary_operators(g_operators[i]);
    for (size_t i = 0; i < g_axioms.size(); ++i)
        build_unary_operators(g_axioms[i]);

    // Cross-reference unary operators.
    for (size_t i = 0; i < unary_operators.size(); ++i) {
        ExUnaryOperator *op = &unary_operators[i];
        for (size_t j = 0; j < op->precondition.size(); ++j)
            op->precondition[j]->precondition_of.push_back(op);
    }
    // Set flag that before heuristic values can be used, computation
    // (relaxed exploration) needs to be done
    heuristic_recomputation_needed = true;
}

Exploration::~Exploration() {
}

void Exploration::increase_cost(int &cost, int amount) {
    assert(cost >= 0);
    assert(amount >= 0);
    cost += amount;
    if (cost > MAX_COST_VALUE) {
        write_overflow_warning();
        cost = MAX_COST_VALUE;
    }
}

void Exploration::write_overflow_warning() {
    if (!did_write_overflow_warning) {
        // TODO: Should have a planner-wide warning mechanism to handle
        // things like this.
        cout << "WARNING: overflow on LAMA/FF synergy h^add! Costs clamped to "
             << MAX_COST_VALUE << endl;
        cout << "WARNING: overflow on LAMA/FF synergy h^add! Costs clamped to "
             << MAX_COST_VALUE << endl;
        did_write_overflow_warning = true;
    }
}

void Exploration::set_additional_goals(const std::vector<pair<int, int> > &add_goals) {
    //Clear previous additional goals.
    for (size_t i = 0; i < termination_propositions.size(); ++i) {
        int var = termination_propositions[i]->var, val = termination_propositions[i]->val;
        propositions[var][val].is_termination_condition = false;
    }
    termination_propositions.clear();
    for (size_t i = 0; i < g_goal.size(); ++i) {
        int var = g_goal[i].first, val = g_goal[i].second;
        propositions[var][val].is_termination_condition = true;
        termination_propositions.push_back(&propositions[var][val]);
    }
    // Build new additional goal propositions.
    for (size_t i = 0; i < add_goals.size(); ++i) {
        int var = add_goals[i].first, val = add_goals[i].second;
        if (!propositions[var][val].is_goal_condition) {
            propositions[var][val].is_termination_condition = true;
            termination_propositions.push_back(&propositions[var][val]);
        }
    }
    heuristic_recomputation_needed = true;
}

void Exploration::build_unary_operators(const GlobalOperator &op) {
    // Note: changed from the original to allow sorting of operator conditions
    int base_cost = get_adjusted_cost(op);
    const vector<GlobalCondition> &preconditions = op.get_preconditions();
    const vector<GlobalEffect> &effects = op.get_effects();
    vector<ExProposition *> precondition;
    vector<pair<int, int> > precondition_var_vals1;

    for (size_t i = 0; i < preconditions.size(); ++i) {
        assert(in_bounds(preconditions[i].var, g_variable_domain));
        assert(preconditions[i].val >= 0 && preconditions[i].val < g_variable_domain[preconditions[i].var]);
        precondition_var_vals1.push_back(make_pair(preconditions[i].var, preconditions[i].val));
    }
    for (size_t i = 0; i < effects.size(); ++i) {
        vector<pair<int, int> > precondition_var_vals2(precondition_var_vals1);
        assert(in_bounds(effects[i].var, g_variable_domain));
        assert(effects[i].val >= 0 && effects[i].val < g_variable_domain[effects[i].var]);
        ExProposition *effect = &propositions[effects[i].var][effects[i].val];
<<<<<<< HEAD
        const vector<GlobalCondition> &eff_conds = effects[i].conditions;
        for (int j = 0; j < eff_conds.size(); j++) {
            assert(eff_conds[j].var >= 0 && eff_conds[j].var < g_variable_domain.size());
=======
        const vector<Condition> &eff_conds = effects[i].conditions;
        for (size_t j = 0; j < eff_conds.size(); ++j) {
            assert(in_bounds(eff_conds[j].var, g_variable_domain));
>>>>>>> e298f909
            assert(eff_conds[j].val >= 0 && eff_conds[j].val < g_variable_domain[eff_conds[j].var]);
            precondition_var_vals2.push_back(make_pair(eff_conds[j].var, eff_conds[j].val));
        }

        sort(precondition_var_vals2.begin(), precondition_var_vals2.end());

        for (size_t j = 0; j < precondition_var_vals2.size(); ++j)
            precondition.push_back(&propositions[precondition_var_vals2[j].first]
                                   [precondition_var_vals2[j].second]);

        unary_operators.push_back(ExUnaryOperator(precondition, effect, &op, base_cost));
        precondition.clear();
        precondition_var_vals2.clear();
    }
}

class hash_unary_operator {
public:
    size_t operator()(const pair<vector<ExProposition *>, ExProposition *> &key) const {
        size_t hash_value = reinterpret_cast<size_t>(key.second);
        const vector<ExProposition *> &vec = key.first;
        for (size_t i = 0; i < vec.size(); ++i)
            hash_value = 17 * hash_value + reinterpret_cast<size_t>(vec[i]);
        return hash_value;
    }
};

// heuristic computation
void Exploration::setup_exploration_queue(const GlobalState &state,
                                          const vector<pair<int, int> > &excluded_props,
                                          const hash_set<const GlobalOperator *,
                                                         ex_hash_operator_ptr> &excluded_ops,
                                          bool use_h_max = false) {
    prop_queue.clear();

    for (size_t var = 0; var < propositions.size(); ++var) {
        for (size_t value = 0; value < propositions[var].size(); ++value) {
            ExProposition &prop = propositions[var][value];
            prop.h_add_cost = -1;
            prop.h_max_cost = -1;
            prop.depth = -1;
            prop.marked = false;
        }
    }
    if (excluded_props.size() > 0) {
        for (size_t i = 0; i < excluded_props.size(); ++i) {
            ExProposition &prop = propositions[excluded_props[i].first][excluded_props[i].second];
            prop.h_add_cost = -2;
        }
    }

    // Deal with current state.
    for (size_t var = 0; var < propositions.size(); ++var) {
        ExProposition *init_prop = &propositions[var][state[var]];
        enqueue_if_necessary(init_prop, 0, 0, 0, use_h_max);
    }

    // Initialize operator data, deal with precondition-free operators/axioms.
    for (size_t i = 0; i < unary_operators.size(); ++i) {
        ExUnaryOperator &op = unary_operators[i];
        op.unsatisfied_preconditions = op.precondition.size();
        if (excluded_ops.size() > 0 && (op.effect->h_add_cost == -2 ||
                                        excluded_ops.find(op.op) != excluded_ops.end())) {
            op.h_add_cost = -2; // operator will not be applied during relaxed exploration
            continue;
        }
        op.h_add_cost = op.base_cost; // will be increased by precondition costs
        op.h_max_cost = op.base_cost;
        op.depth = -1;

        if (op.unsatisfied_preconditions == 0) {
            op.depth = 0;
            int depth = op.op->is_axiom() ? 0 : 1;
            enqueue_if_necessary(op.effect, op.base_cost, depth, &op, use_h_max);
        }
    }
}

void Exploration::relaxed_exploration(bool use_h_max = false, bool level_out = false) {
    int unsolved_goals = termination_propositions.size();
    while (!prop_queue.empty()) {
        pair<int, ExProposition *> top_pair = prop_queue.pop();
        int distance = top_pair.first;
        ExProposition *prop = top_pair.second;

        int prop_cost;
        if (use_h_max)
            prop_cost = prop->h_max_cost;
        else
            prop_cost = prop->h_add_cost;
        assert(prop_cost <= distance);
        if (prop_cost < distance)
            continue;
        if (!level_out && prop->is_termination_condition && --unsolved_goals == 0)
            return;
        const vector<ExUnaryOperator *> &triggered_operators = prop->precondition_of;
        for (size_t i = 0; i < triggered_operators.size(); ++i) {
            ExUnaryOperator *unary_op = triggered_operators[i];
            if (unary_op->h_add_cost == -2) // operator is not applied
                continue;
            --unary_op->unsatisfied_preconditions;
            increase_cost(unary_op->h_add_cost, prop_cost);
            unary_op->h_max_cost = max(prop_cost + unary_op->base_cost,
                                       unary_op->h_max_cost);
            unary_op->depth = max(unary_op->depth, prop->depth);
            assert(unary_op->unsatisfied_preconditions >= 0);
            if (unary_op->unsatisfied_preconditions == 0) {
                int depth = unary_op->op->is_axiom() ? unary_op->depth : unary_op->depth + 1;
                if (use_h_max)
                    enqueue_if_necessary(unary_op->effect, unary_op->h_max_cost,
                                         depth, unary_op, use_h_max);
                else
                    enqueue_if_necessary(unary_op->effect, unary_op->h_add_cost,
                                         depth, unary_op, use_h_max);
            }
        }
    }
}

void Exploration::enqueue_if_necessary(ExProposition *prop, int cost, int depth,
                                       ExUnaryOperator *op,
                                       bool use_h_max) {
    assert(cost >= 0);
    if (use_h_max && (prop->h_max_cost == -1 || prop->h_max_cost > cost)) {
        prop->h_max_cost = cost;
        prop->depth = depth;
        prop->reached_by = op;
        prop_queue.push(cost, prop);
    } else if (!use_h_max && (prop->h_add_cost == -1 || prop->h_add_cost > cost)) {
        prop->h_add_cost = cost;
        prop->depth = depth;
        prop->reached_by = op;
        prop_queue.push(cost, prop);
    }
    if (use_h_max)
        assert(prop->h_max_cost != -1 &&
               prop->h_max_cost <= cost);
    else
        assert(prop->h_add_cost != -1 &&
               prop->h_add_cost <= cost);
}


int Exploration::compute_hsp_add_heuristic() {
    int total_cost = 0;
    for (size_t i = 0; i < goal_propositions.size(); ++i) {
        int prop_cost = goal_propositions[i]->h_add_cost;
        if (prop_cost == -1)
            return DEAD_END;
        increase_cost(total_cost, prop_cost);
    }
    return total_cost;
}

int Exploration::compute_hsp_max_heuristic() {
/* Note: this function is currently not used */
    int maximal_cost = 0;
    for (size_t i = 0; i < goal_propositions.size(); ++i) {
        int prop_cost = goal_propositions[i]->h_max_cost;
        if (prop_cost == -1)
            return DEAD_END;
        maximal_cost = max(maximal_cost, prop_cost);
    }
    return maximal_cost;
}

int Exploration::get_lower_bound(const GlobalState &state) {
/* Note: this function is currently not used */
    prepare_heuristic_computation(state, true);
    int h = compute_hsp_max_heuristic();
    heuristic_recomputation_needed = true;
    return h;
}


int Exploration::compute_ff_heuristic(const GlobalState &state) {
    int h_add_heuristic = compute_hsp_add_heuristic();
    if (h_add_heuristic == DEAD_END) {
        return DEAD_END;
    } else {
        relaxed_plan.clear();
        // Collecting the relaxed plan also marks helpful actions as preferred.
        for (size_t i = 0; i < goal_propositions.size(); ++i)
            collect_relaxed_plan(goal_propositions[i], relaxed_plan, state);
        int cost = 0;
        RelaxedPlan::iterator it = relaxed_plan.begin();
        for (; it != relaxed_plan.end(); ++it)
            cost += get_adjusted_cost(**it);
        return cost;
    }
}

void Exploration::collect_relaxed_plan(ExProposition *goal,
                                       RelaxedPlan &relaxed_plan, const GlobalState &state) {
    if (!goal->marked) { // Only consider each subgoal once.
        goal->marked = true;
        ExUnaryOperator *unary_op = goal->reached_by;
        if (unary_op) { // We have not yet chained back to a start node.
            for (size_t i = 0; i < unary_op->precondition.size(); ++i)
                collect_relaxed_plan(unary_op->precondition[i], relaxed_plan, state);
            const GlobalOperator *op = unary_op->op;
            bool added_to_relaxed_plan = false;
            //if(!op->is_axiom()) // Using axioms in the relaxed plan actually
            //improves performance in many domains... We need to look into this.
            added_to_relaxed_plan = relaxed_plan.insert(op).second;

            assert(unary_op->depth != -1);
            if (added_to_relaxed_plan
                && unary_op->h_add_cost == unary_op->base_cost
                && unary_op->depth == 0
                && !op->is_axiom()) {
                set_preferred(op);
                assert(op->is_applicable(state));
            }
        }
    }
}

void Exploration::compute_reachability_with_excludes(vector<vector<int> > &lvl_var,
                                                     vector<hash_map<pair<int, int>, int, hash_int_pair> > &lvl_op,
                                                     bool level_out,
                                                     const vector<pair<int, int> > &excluded_props,
                                                     const hash_set<const GlobalOperator *, ex_hash_operator_ptr> &excluded_ops,
                                                     bool compute_lvl_ops) {
    // Perform exploration using h_max-values
    setup_exploration_queue(g_initial_state(), excluded_props, excluded_ops, true);
    relaxed_exploration(true, level_out);

    // Copy reachability information into lvl_var and lvl_op
    for (size_t var = 0; var < propositions.size(); ++var) {
        for (size_t value = 0; value < propositions[var].size(); ++value) {
            ExProposition &prop = propositions[var][value];
            if (prop.h_max_cost >= 0)
                lvl_var[var][value] = prop.h_max_cost;
        }
    }
    if (compute_lvl_ops) {
<<<<<<< HEAD
        hash_map< const GlobalOperator *, int, ex_hash_operator_ptr> operator_index;
        for (int i = 0; i < g_operators.size(); i++) {
=======
        hash_map< const Operator *, int, ex_hash_operator_ptr> operator_index;
        for (size_t i = 0; i < g_operators.size(); ++i) {
>>>>>>> e298f909
            operator_index.insert(make_pair(&g_operators[i], i));
        }
        int offset = g_operators.size();
        for (size_t i = 0; i < g_axioms.size(); ++i) {
            operator_index.insert(make_pair(&g_axioms[i], i + offset));
        }
        for (size_t i = 0; i < unary_operators.size(); ++i) {
            ExUnaryOperator &op = unary_operators[i];
            // H_max_cost of operator might be wrongly 0 or 1, if the operator
            // did not get applied during relaxed exploration. Look through
            // preconditions and adjust.
            for (size_t i = 0; i < op.precondition.size(); ++i) {
                ExProposition *prop = op.precondition[i];
                if (prop->h_max_cost == -1) {
                    // Operator cannot be applied due to unreached precondition
                    op.h_max_cost = numeric_limits<int>::max();
                    break;
                } else if (op.h_max_cost < prop->h_max_cost + op.base_cost)
                    op.h_max_cost = prop->h_max_cost + op.base_cost;
            }
            if (op.h_max_cost == numeric_limits<int>::max())
                break;
            int op_index = operator_index[op.op];
            // We subtract 1 to keep semantics for landmark code:
            // if op can achieve prop at time step i+1,
            // its index (for prop) is i, where the initial state is time step 0.
            pair<int, int> effect = make_pair(op.effect->var, op.effect->val);
            assert(lvl_op[op_index].find(effect) != lvl_op[op_index].end());
            int new_lvl = op.h_max_cost - 1;
            // If we have found a cheaper achieving operator, adjust h_max cost of proposition.
            if (lvl_op[op_index].find(effect)->second > new_lvl)
                lvl_op[op_index].find(effect)->second = new_lvl;
        }
    }
    heuristic_recomputation_needed = true;
}

void Exploration::prepare_heuristic_computation(const GlobalState &state, bool h_max = false) {
    setup_exploration_queue(state, h_max);
    relaxed_exploration(h_max);
    heuristic_recomputation_needed = false;
}

int Exploration::compute_heuristic(const GlobalState &state) {
    if (heuristic_recomputation_needed) {
        prepare_heuristic_computation(state);
    }
    return compute_ff_heuristic(state);
}


void Exploration::collect_ha(ExProposition *goal,
                             RelaxedPlan &relaxed_plan, const GlobalState &state) {
    // This is the same as collect_relaxed_plan, except that preferred operators
    // are saved in exported_ops rather than preferred_operators

    ExUnaryOperator *unary_op = goal->reached_by;
    if (unary_op) { // We have not yet chained back to a start node.
        for (size_t i = 0; i < unary_op->precondition.size(); ++i)
            collect_ha(unary_op->precondition[i], relaxed_plan, state);
        const GlobalOperator *op = unary_op->op;
        bool added_to_relaxed_plan = false;
        if (!op->is_axiom())
            added_to_relaxed_plan = relaxed_plan.insert(op).second;
        if (added_to_relaxed_plan
            && unary_op->h_add_cost == unary_op->base_cost
            && unary_op->depth == 0
            && !op->is_axiom()) {
            exported_ops.push_back(op); // This is a helpful action.
            assert(op->is_applicable(state));
        }
    }
}

bool is_landmark(vector<pair<int, int> > &landmarks, int var, int val) {
    // TODO: change landmarks to set or hash_set
    for (size_t i = 0; i < landmarks.size(); ++i)
        if (landmarks[i].first == var && landmarks[i].second == val)
            return true;
    return false;
}

bool Exploration::plan_for_disj(vector<pair<int, int> > &landmarks,
                                const GlobalState &state) {
    relaxed_plan.clear();
    // generate plan to reach part of disj. goal OR if no landmarks given, plan to real goal
    if (!landmarks.empty()) {
        // search for quickest achievable landmark leaves
        if (heuristic_recomputation_needed) {
            prepare_heuristic_computation(state);
        }
        int min_cost = numeric_limits<int>::max();
        ExProposition *target = NULL;
        for (size_t i = 0; i < termination_propositions.size(); ++i) {
            const int prop_cost = termination_propositions[i]->h_add_cost;
            if (prop_cost == -1 && is_landmark(landmarks, termination_propositions[i]->var,
                                               termination_propositions[i]->val)) {
                return false; // dead end
            }
            if (prop_cost < min_cost && is_landmark(landmarks, termination_propositions[i]->var,
                                                    termination_propositions[i]->val)) {
                target = termination_propositions[i];
                min_cost = prop_cost;
            }
        }
        assert(target != NULL);
        assert(exported_ops.empty());
        collect_ha(target, relaxed_plan, state);
    } else {
        // search for original goals of the task
        if (heuristic_recomputation_needed) {
            prepare_heuristic_computation(state);
        }
        for (size_t i = 0; i < goal_propositions.size(); ++i) {
            if (goal_propositions[i]->h_add_cost == -1)
                return false;  // dead end
            collect_ha(goal_propositions[i], relaxed_plan, state);
        }
    }
    return true;
}<|MERGE_RESOLUTION|>--- conflicted
+++ resolved
@@ -2,12 +2,7 @@
 #include "../global_operator.h"
 #include "../global_state.h"
 #include "../globals.h"
-<<<<<<< HEAD
-=======
-#include "../operator.h"
-#include "../state.h"
 #include "../utilities.h"
->>>>>>> e298f909
 
 #include <cassert>
 #include <limits>
@@ -139,15 +134,9 @@
         assert(in_bounds(effects[i].var, g_variable_domain));
         assert(effects[i].val >= 0 && effects[i].val < g_variable_domain[effects[i].var]);
         ExProposition *effect = &propositions[effects[i].var][effects[i].val];
-<<<<<<< HEAD
         const vector<GlobalCondition> &eff_conds = effects[i].conditions;
-        for (int j = 0; j < eff_conds.size(); j++) {
-            assert(eff_conds[j].var >= 0 && eff_conds[j].var < g_variable_domain.size());
-=======
-        const vector<Condition> &eff_conds = effects[i].conditions;
         for (size_t j = 0; j < eff_conds.size(); ++j) {
             assert(in_bounds(eff_conds[j].var, g_variable_domain));
->>>>>>> e298f909
             assert(eff_conds[j].val >= 0 && eff_conds[j].val < g_variable_domain[eff_conds[j].var]);
             precondition_var_vals2.push_back(make_pair(eff_conds[j].var, eff_conds[j].val));
         }
@@ -385,13 +374,8 @@
         }
     }
     if (compute_lvl_ops) {
-<<<<<<< HEAD
         hash_map< const GlobalOperator *, int, ex_hash_operator_ptr> operator_index;
-        for (int i = 0; i < g_operators.size(); i++) {
-=======
-        hash_map< const Operator *, int, ex_hash_operator_ptr> operator_index;
         for (size_t i = 0; i < g_operators.size(); ++i) {
->>>>>>> e298f909
             operator_index.insert(make_pair(&g_operators[i], i));
         }
         int offset = g_operators.size();
