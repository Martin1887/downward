#include "landmark_count_heuristic.h"

#include "h_m_landmark.h"
#include "landmark_graph_rpg_exhaust.h"
#include "landmark_graph_rpg_sasp.h"
#include "landmark_graph_rpg_search.h"
#include "landmark_graph_zhu_givan.h"

#include "../globals.h"
#include "../operator.h"
#include "../option_parser.h"
#include "../plugin.h"
#include "../search_engine.h"
#include "../successor_generator.h"
#include "../timer.h"

#include <cmath>
#include <limits>


using namespace std;

static ScalarEvaluatorPlugin landmark_count_heuristic_plugin(
    "lmcount", LandmarkCountHeuristic::create);

<<<<<<< HEAD
LandmarkCountHeuristic::LandmarkCountHeuristic(const HeuristicOptions &options,
                                               LandmarksGraph &lm_graph,
                                               bool preferred_ops,
=======
LandmarkCountHeuristic::LandmarkCountHeuristic(LandmarkGraph &lm_graph, bool preferred_ops,
>>>>>>> ee1c9499
                                               bool admissible, bool optimal,
                                               bool use_action_landmarks)
    : Heuristic(options), lgraph(lm_graph),
      exploration(lm_graph.get_exploration()),
      lm_status_manager(lgraph) {
    cout << "Initializing landmarks count heuristic..." << endl;
    use_preferred_operators = preferred_ops;
    lookahead = numeric_limits<int>::max();
    // When generating preferred operators, we plan towards
    // non-disjunctive landmarks only
    ff_search_disjunctive_lms = false;

    if (admissible) {
        use_cost_sharing = true;
        if (lgraph.is_using_reasonable_orderings()) {
            cerr << "Reasonable orderings should not be used for admissible heuristics" << endl;
            ::exit(2);
        }
        if (!g_axioms.empty()) {
            cerr << "cost partitioning does not support axioms" << endl;
            ::exit(1);
        }
        if (optimal) {
#ifdef USE_LP
            lm_cost_assignment = new LandmarkEfficientOptimalSharedCostAssignment(lgraph, cost_type);
#else
            cerr << "You must build the planner with the USE_LP symbol defined." << endl
                 << "If you already did, try \"make clean\" before rebuilding with USE_LP=1." << endl;
            exit(1);
#endif
        } else {
            lm_cost_assignment = new LandmarkUniformSharedCostAssignment(lgraph, use_action_landmarks, cost_type);
        }
    } else {
        use_cost_sharing = false;
        lm_cost_assignment = 0;
    }

    lm_status_manager.set_landmarks_for_initial_state();
}

void LandmarkCountHeuristic::set_exploration_goals(const State &state) {
    assert(exploration != 0);
    // Set additional goals for FF exploration
    vector<pair<int, int> > lm_leaves;
    LandmarkSet result;
    const vector<bool> &reached_lms_v = lm_status_manager.get_reached_landmarks(state);
    convert_lms(result, reached_lms_v);
    collect_lm_leaves(ff_search_disjunctive_lms, result, lm_leaves);
    exploration->set_additional_goals(lm_leaves);
}

int LandmarkCountHeuristic::get_heuristic_value(const State &state) {
    double epsilon = 0.01;

    // Need explicit test to see if state is a goal state. The landmark
    // heuristic may compute h != 0 for a goal state if landmarks are
    // achieved before their parents in the landmarks graph (because
    // they do not get counted as reached in that case). However, we
    // must return 0 for a goal state.

    bool goal_reached = test_goal(state);
    if (goal_reached)
        return 0;

    bool dead_end = lm_status_manager.update_lm_status(state);

    if (dead_end) {
        return DEAD_END;
    }

    int h = -1;

    if (use_cost_sharing) {
        double h_val = lm_cost_assignment->cost_sharing_h_value();
        h = ceil(h_val - epsilon);
    } else {
        lgraph.count_costs();

        int total_cost = lgraph.cost_of_landmarks();
        int reached_cost = lgraph.get_reached_cost();
        int needed_cost = lgraph.get_needed_cost();

        h = total_cost - reached_cost + needed_cost;
    }

    assert(h >= 0);

#ifndef NDEBUG
    // For debugging purposes, check whether heuristic is 0 even though
    // goal is not reached. This should never happen unless action costs
    // are used where some actions have cost 0.
    if (h == 0 && !goal_reached) {
        assert(g_use_metric);
        bool all_costs_are_zero = true;
        //cout << "WARNING! Landmark heuristic is 0, but goal not reached" << endl;
        for (int i = 0; i < g_goal.size(); i++) {
            if (state[g_goal[i].first] != g_goal[i].second) {
                //cout << "missing goal prop " << g_variable_name[g_goal[i].first] << " : "
                //<< g_goal[i].second << endl;
                LandmarkNode *node_p = lgraph.landmark_reached(g_goal[i]);
                assert(node_p != NULL);
                if (node_p->min_cost != 0)
                    all_costs_are_zero = false;
            }
        }
        assert(all_costs_are_zero);
    }
#endif

    return h;
}

int LandmarkCountHeuristic::compute_heuristic(const State &state) {
    int h = get_heuristic_value(state);

    if (!use_preferred_operators || h == 0) { // no (need for) helpful actions, return
        return h;
    }

    // Try generating helpful actions (those that lead to new leaf LM in the
    // next step). If all LMs have been reached before or no new ones can be
    // reached within next step, helpful actions are those occuring in a plan
    // to achieve one of the LM leaves.

    LandmarkSet reached_lms;
    vector<bool> &reached_lms_v = lm_status_manager.get_reached_landmarks(state);
    convert_lms(reached_lms, reached_lms_v);
    const int reached_lms_cost = lgraph.get_reached_cost();

    // BUG/TODO/FIXME: This first test likely does the wrong thing in
    // the presence of zero-cost landmarks.
    if (reached_lms_cost == lgraph.cost_of_landmarks()
        || !generate_helpful_actions(state, reached_lms)) {
        assert(exploration != NULL);
        set_exploration_goals(state);
        // Use FF to plan to a landmark leaf
        int dead_end = ff_search_lm_leaves(ff_search_disjunctive_lms, state,
                                           reached_lms);
        if (dead_end) {
            assert(dead_end == DEAD_END);
            exploration->exported_ops.clear();
            return DEAD_END;
        }
        for (int i = 0; i < exploration->exported_ops.size(); i++) {
            set_preferred(exploration->exported_ops[i]);
        }
        exploration->exported_ops.clear();
    }

    return h;
}

void LandmarkCountHeuristic::collect_lm_leaves(bool disjunctive_lms,
                                               LandmarkSet &reached_lms, vector<pair<int, int> > &leaves) {
    set<LandmarkNode *>::const_iterator it;
    for (it = lgraph.get_nodes().begin(); it != lgraph.get_nodes().end(); it++) {
        LandmarkNode *node_p = *it;

        if (!disjunctive_lms && node_p->disjunctive)
            continue;

        if (reached_lms.find(node_p) == reached_lms.end()
            && !check_node_orders_disobeyed(*node_p, reached_lms)) {
            for (int i = 0; i < node_p->vars.size(); i++) {
                pair<int, int> node_prop = make_pair(node_p->vars[i],
                                                     node_p->vals[i]);
                leaves.push_back(node_prop);
            }
        }
    }
}

int LandmarkCountHeuristic::ff_search_lm_leaves(bool disjunctive_lms,
                                                const State &state, LandmarkSet &reached_lms) {
    vector<pair<int, int> > leaves;
    collect_lm_leaves(disjunctive_lms, reached_lms, leaves);
    if (exploration->plan_for_disj(leaves, state) == DEAD_END) {
        return DEAD_END;
    } else
        return 0;
}

bool LandmarkCountHeuristic::check_node_orders_disobeyed(LandmarkNode &node,
                                                         const LandmarkSet &reached) const {
    const hash_map<LandmarkNode *, edge_type, hash_pointer> &parents =
        node.parents;
    for (hash_map<LandmarkNode *, edge_type, hash_pointer>::const_iterator
         parent_it = parents.begin(); parent_it != parents.end(); parent_it++) {
        LandmarkNode &parent = *(parent_it->first);
        if (reached.find(&parent) == reached.end()) {
            return true;
        }
    }
    return false;
}

bool LandmarkCountHeuristic::generate_helpful_actions(const State &state,
                                                      const LandmarkSet &reached) {
    /* Find actions that achieve new landmark leaves. If no such action exist,
     return false. If a simple landmark can be achieved, return only operators
     that achieve simple landmarks, else return operators that achieve
     disjunctive landmarks */
    vector<const Operator *> all_operators;
    g_successor_generator->generate_applicable_ops(state, all_operators);
    vector<const Operator *> ha_simple;
    vector<const Operator *> ha_disj;

    for (int i = 0; i < all_operators.size(); i++) {
        const vector<PrePost> &prepost = all_operators[i]->get_pre_post();
        for (int j = 0; j < prepost.size(); j++) {
            if (!prepost[j].does_fire(state))
                continue;
            const pair<int, int> varval = make_pair(prepost[j].var,
                                                    prepost[j].post);
            LandmarkNode *lm_p = lgraph.landmark_reached(varval);
            if (lm_p != 0 && landmark_is_interesting(state, reached, *lm_p)) {
                if (lm_p->disjunctive) {
                    ha_disj.push_back(all_operators[i]);
                } else
                    ha_simple.push_back(all_operators[i]);
            }
        }
    }
    if (ha_disj.empty() && ha_simple.empty())
        return false;

    if (ha_simple.empty()) {
        for (int i = 0; i < ha_disj.size(); i++) {
            set_preferred(ha_disj[i]);
        }
    } else {
        for (int i = 0; i < ha_simple.size(); i++) {
            set_preferred(ha_simple[i]);
        }
    }
    return true;
}

bool LandmarkCountHeuristic::landmark_is_interesting(const State &s,
                                                     const LandmarkSet &reached, LandmarkNode &lm) const {
    /* A landmark is interesting if it hasn't been reached before and
     its parents have all been reached, or if all landmarks have been
     reached before, the LM is a goal, and it's not true at moment */

    if (lgraph.number_of_landmarks() != reached.size()) {
        if (reached.find(&lm) != reached.end())
            return false;
        else
            return !check_node_orders_disobeyed(lm, reached);
    }
    return lm.is_goal() && !lm.is_true_in_state(s);
}

bool LandmarkCountHeuristic::reach_state(const State &parent_state,
                                         const Operator &op, const State &state) {
    lm_status_manager.update_reached_lms(parent_state, op, state);
    /* TODO: The return value "true" signals that the LM set of this state
             has changed and the h value should be recomputed. It's not
             wrong to always return true, but it may be more efficient to
             check that the LM set has actually changed. */
    return true;
}

void LandmarkCountHeuristic::reset() {
    lm_status_manager.clear_reached();
    lm_status_manager.set_landmarks_for_initial_state();
}

void LandmarkCountHeuristic::convert_lms(LandmarkSet &lms_set,
                                         const vector<bool> &lms_vec) {
    // This function exists purely so we don't have to change all the
    // functions in this class that use LandmarkSets for the reached LMs
    // (HACK).

    for (int i = 0; i < lms_vec.size(); i++)
        if (lms_vec[i])
            lms_set.insert(lgraph.get_lm_for_index(i));
}


ScalarEvaluator *LandmarkCountHeuristic::create(
    const std::vector<string> &config, int start, int &end, bool dry_run) {
    bool admissible_ = false;
    bool optimal_ = false;
    bool pref_ = false;
    bool use_action_landmarks_ = true;
    HeuristicOptions common_options;

    if (config[start + 1] != "(")
        throw ParseError(start + 1);

    LandmarkGraph *lm_graph = OptionParser::instance()->parse_lm_graph(config,
                                                                        start + 2, end, dry_run);
    ++end;

    if (!dry_run && lm_graph == 0)
        throw ParseError(start);

    if (config[end] != ")") {
        end++;
        NamedOptionParser option_parser;

        common_options.add_option_to_parser(option_parser);

        option_parser.add_bool_option("admissible",
                                      &admissible_,
                                      "get admissible estimate");
        option_parser.add_bool_option("optimal",
                                      &optimal_,
                                      "optimal cost sharing");
        option_parser.add_bool_option("pref_ops",
                                      &pref_,
                                      "identify preferred operators");
        option_parser.add_bool_option("action_landmarks",
                                      &use_action_landmarks_,
                                      "use action landmarks");
        option_parser.parse_options(config, end, end, dry_run);
        ++end;
    }
    if (config[end] != ")")
        throw ParseError(end);

    if (optimal_ && !admissible_) {
        cerr << "Using optimal=true only makes sense with admissible=true" << endl;
        throw ParseError(end);
    }

    if (dry_run)
        return 0;
    else
        return new LandmarkCountHeuristic(common_options, *lm_graph, pref_, admissible_, optimal_,
                                          use_action_landmarks_);
}<|MERGE_RESOLUTION|>--- conflicted
+++ resolved
@@ -23,13 +23,9 @@
 static ScalarEvaluatorPlugin landmark_count_heuristic_plugin(
     "lmcount", LandmarkCountHeuristic::create);
 
-<<<<<<< HEAD
 LandmarkCountHeuristic::LandmarkCountHeuristic(const HeuristicOptions &options,
-                                               LandmarksGraph &lm_graph,
+                                               LandmarkGraph &lm_graph,
                                                bool preferred_ops,
-=======
-LandmarkCountHeuristic::LandmarkCountHeuristic(LandmarkGraph &lm_graph, bool preferred_ops,
->>>>>>> ee1c9499
                                                bool admissible, bool optimal,
                                                bool use_action_landmarks)
     : Heuristic(options), lgraph(lm_graph),
