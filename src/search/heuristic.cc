#include "heuristic.h"

<<<<<<< HEAD
#include "evaluation_context.h"
#include "evaluation_result.h"
=======
#include "cost_adapted_task.h"
>>>>>>> fdd3961a
#include "global_operator.h"
#include "globals.h"
#include "option_parser.h"
#include "operator_cost.h"
#include "task_proxy.h"

#include <cassert>
#include <cstdlib>
#include <limits>
#include <memory>

using namespace std;

Heuristic::Heuristic(const Options &opts)
<<<<<<< HEAD
    : description(opts.get_unparsed_config()),
      initialized(false),
      task(opts.get<TaskProxy *>("task")),
=======
    : task(get_task_from_options(opts)),
>>>>>>> fdd3961a
      cost_type(OperatorCost(opts.get_enum("cost_type"))) {
}

Heuristic::~Heuristic() {
}

void Heuristic::set_preferred(const GlobalOperator *op) {
    if (!op->is_marked()) {
        op->mark();
        preferred_operators.push_back(op);
    }
}

void Heuristic::set_preferred(OperatorProxy op) {
    set_preferred(op.get_global_operator());
}

void Heuristic::get_preferred_operators(std::vector<const GlobalOperator *> &result) {
    result.insert(result.end(),
                  preferred_operators.begin(),
                  preferred_operators.end());
}

bool Heuristic::reach_state(
    const GlobalState & /*parent_state*/,
    const GlobalOperator & /*op*/,
    const GlobalState & /*state*/) {
    return false;
}

int Heuristic::get_adjusted_cost(const GlobalOperator &op) const {
    return get_adjusted_action_cost(op, cost_type);
}

State Heuristic::convert_global_state(const GlobalState &global_state) const {
    return task->convert_global_state(global_state);
}

void Heuristic::add_options_to_parser(OptionParser &parser) {
    ::add_cost_type_option_to_parser(parser);
    // TODO: When the cost_type option is gone, use "no_transform" as default here
    //       and remove the OptionFlags argument.
    parser.add_option<AbstractTask *>(
        "transform",
        "Optional task transformation for the heuristic. "
        "Currently only adapt_costs is available.",
        "",
        OptionFlags(false));
}

//this solution to get default values seems not optimal:
Options Heuristic::default_options() {
    Options opts = Options();
    opts.set<AbstractTask *>("transform", get_root_task().get());
    opts.set<int>("cost_type", 0);
    return opts;
}

<<<<<<< HEAD
EvaluationResult Heuristic::compute_result(EvaluationContext &eval_context) {
    EvaluationResult result;

    if (!initialized) {
        initialize();
        initialized = true;
    }

    preferred_operators.clear();
    const GlobalState &state = eval_context.get_state();
    int heuristic = compute_heuristic(state);
    for (size_t i = 0; i < preferred_operators.size(); ++i)
        preferred_operators[i]->unmark();
    assert(heuristic == DEAD_END || heuristic >= 0);

    if (heuristic == DEAD_END) {
        /*
          It is permissible to mark preferred operators for dead-end
          states (thus allowing a heuristic to mark them on-the-fly
          before knowing the final result), but if it turns out we
          have a dead end, we don't want to actually report any
          preferred operators.
        */
        preferred_operators.clear();
        heuristic = EvaluationResult::INFINITE;
    }

#ifndef NDEBUG
    if (heuristic != EvaluationResult::INFINITE) {
        for (size_t i = 0; i < preferred_operators.size(); ++i)
            assert(preferred_operators[i]->is_applicable(state));
    }
#endif

    result.set_h_value(heuristic);
    vector<const GlobalOperator *> pref_ops;
    get_preferred_operators(pref_ops);
    result.set_preferred_operators(pref_ops);
    return result;
}

string Heuristic::get_description() const {
    return description;
=======
TaskProxy *get_task_from_options(const Options &opts) {
    /*
      If the options are created by the parser, they must contain an
      AbstractTask. If they are created internally, they must contain a
      TaskProxy. It is an error if both are present.
    */
    assert(!(opts.contains("transform") && opts.contains("task_proxy")));
    /*
      TODO: This code is only intended for the transitional period while we
      still support the "old style" of adjusting costs for the heuristics (via
      the cost_type parameter) in parallel with the "new style" (via task
      transformations). Once all heuristics are adapted to support task
      transformations and we can remove the "cost_type" attribute, the options
      should always contain a task (either an AbstractTask or a TaskProxy). When
      that is the case, get_task_from_options() should be integrated into the
      Heuristic constructor and the PDB heuristic generators (ipdb, gapdb)
      should directly call opts.get<TaskProxy *>("transform").
    */
    OperatorCost cost_type = OperatorCost(opts.get_enum("cost_type"));
    if (opts.contains("transform") && cost_type != NORMAL) {
        cerr << "You may specify either the cost_type option of the heuristic "
             << "(deprecated) or use transform=adapt_costs() (recommended), "
             << "but not both." << endl;
        exit_with(EXIT_INPUT_ERROR);
    }
    TaskProxy *task = nullptr;
    if (opts.contains("task_proxy")) {
        task = opts.get<TaskProxy *>("task_proxy");
    } else if (opts.contains("transform")) {
        task = new TaskProxy(opts.get<AbstractTask *>("transform"));
    } else {
        Options options;
        options.set<AbstractTask *>("transform", get_root_task().get());
        options.set<int>("cost_type", cost_type);
        task = new TaskProxy(new CostAdaptedTask(options));
    }
    return task;
>>>>>>> fdd3961a
}<|MERGE_RESOLUTION|>--- conflicted
+++ resolved
@@ -1,11 +1,8 @@
 #include "heuristic.h"
 
-<<<<<<< HEAD
+#include "cost_adapted_task.h"
 #include "evaluation_context.h"
 #include "evaluation_result.h"
-=======
-#include "cost_adapted_task.h"
->>>>>>> fdd3961a
 #include "global_operator.h"
 #include "globals.h"
 #include "option_parser.h"
@@ -15,18 +12,13 @@
 #include <cassert>
 #include <cstdlib>
 #include <limits>
-#include <memory>
 
 using namespace std;
 
 Heuristic::Heuristic(const Options &opts)
-<<<<<<< HEAD
     : description(opts.get_unparsed_config()),
       initialized(false),
-      task(opts.get<TaskProxy *>("task")),
-=======
-    : task(get_task_from_options(opts)),
->>>>>>> fdd3961a
+      task(get_task_from_options(opts)),
       cost_type(OperatorCost(opts.get_enum("cost_type"))) {
 }
 
@@ -85,7 +77,6 @@
     return opts;
 }
 
-<<<<<<< HEAD
 EvaluationResult Heuristic::compute_result(EvaluationContext &eval_context) {
     EvaluationResult result;
 
@@ -129,7 +120,8 @@
 
 string Heuristic::get_description() const {
     return description;
-=======
+}
+
 TaskProxy *get_task_from_options(const Options &opts) {
     /*
       If the options are created by the parser, they must contain an
@@ -167,5 +159,4 @@
         task = new TaskProxy(new CostAdaptedTask(options));
     }
     return task;
->>>>>>> fdd3961a
 }