#include "standard_scalar_open_list.h"

#include "../evaluator.h"
#include "../open_list.h"
#include "../option_parser.h"
#include "../plugin.h"

#include "../utils/memory.h"

#include <cassert>
#include <deque>
#include <map>

using namespace std;

namespace standard_scalar_open_list {
template<class Entry>
class StandardScalarOpenList : public OpenList<Entry> {
    typedef deque<Entry> Bucket;

    map<int, Bucket> buckets;
    int size;

    shared_ptr<Evaluator> evaluator;

protected:
    virtual void do_insertion(EvaluationContext &eval_context,
                              const Entry &entry) override;

public:
    explicit StandardScalarOpenList(const Options &opts);
<<<<<<< HEAD
    StandardScalarOpenList(Evaluator *evaluator, bool preferred_only);
=======
    StandardScalarOpenList(const shared_ptr<Evaluator> &eval, bool preferred_only);
>>>>>>> 760081b5
    virtual ~StandardScalarOpenList() override = default;

    virtual Entry remove_min() override;
    virtual bool empty() const override;
    virtual void clear() override;
    virtual void get_path_dependent_evaluators(set<Evaluator *> &evals) override;
    virtual bool is_dead_end(
        EvaluationContext &eval_context) const override;
    virtual bool is_reliable_dead_end(
        EvaluationContext &eval_context) const override;
};


template<class Entry>
StandardScalarOpenList<Entry>::StandardScalarOpenList(const Options &opts)
    : OpenList<Entry>(opts.get<bool>("pref_only")),
      size(0),
      evaluator(opts.get<shared_ptr<Evaluator>>("eval")) {
}

template<class Entry>
StandardScalarOpenList<Entry>::StandardScalarOpenList(
    const shared_ptr<Evaluator> &evaluator, bool preferred_only)
    : OpenList<Entry>(preferred_only),
      size(0),
      evaluator(evaluator) {
}

template<class Entry>
void StandardScalarOpenList<Entry>::do_insertion(
    EvaluationContext &eval_context, const Entry &entry) {
    int key = eval_context.get_evaluator_value(evaluator.get());
    buckets[key].push_back(entry);
    ++size;
}

template<class Entry>
Entry StandardScalarOpenList<Entry>::remove_min() {
    assert(size > 0);
    auto it = buckets.begin();
    assert(it != buckets.end());
    Bucket &bucket = it->second;
    assert(!bucket.empty());
    Entry result = bucket.front();
    bucket.pop_front();
    if (bucket.empty())
        buckets.erase(it);
    --size;
    return result;
}

template<class Entry>
bool StandardScalarOpenList<Entry>::empty() const {
    return size == 0;
}

template<class Entry>
void StandardScalarOpenList<Entry>::clear() {
    buckets.clear();
    size = 0;
}

template<class Entry>
void StandardScalarOpenList<Entry>::get_path_dependent_evaluators(
    set<Evaluator *> &evals) {
    evaluator->get_path_dependent_evaluators(evals);
}

template<class Entry>
bool StandardScalarOpenList<Entry>::is_dead_end(
    EvaluationContext &eval_context) const {
    return eval_context.is_evaluator_value_infinite(evaluator.get());
}

template<class Entry>
bool StandardScalarOpenList<Entry>::is_reliable_dead_end(
    EvaluationContext &eval_context) const {
    return is_dead_end(eval_context) && evaluator->dead_ends_are_reliable();
}

StandardScalarOpenListFactory::StandardScalarOpenListFactory(
    const Options &options)
    : options(options) {
}

unique_ptr<StateOpenList>
StandardScalarOpenListFactory::create_state_open_list() {
    return utils::make_unique_ptr<StandardScalarOpenList<StateOpenListEntry>>(options);
}

unique_ptr<EdgeOpenList>
StandardScalarOpenListFactory::create_edge_open_list() {
    return utils::make_unique_ptr<StandardScalarOpenList<EdgeOpenListEntry>>(options);
}

static shared_ptr<OpenListFactory> _parse(OptionParser &parser) {
    parser.document_synopsis(
        "Standard open list",
        "Standard open list that uses a single evaluator");
    parser.add_option<shared_ptr<Evaluator>>("eval", "evaluator");
    parser.add_option<bool>(
        "pref_only",
        "insert only nodes generated by preferred operators", "false");

    Options opts = parser.parse();
    if (parser.dry_run())
        return nullptr;
    else
        return make_shared<StandardScalarOpenListFactory>(opts);
}

static Plugin<OpenListFactory> _plugin("single", _parse);
}<|MERGE_RESOLUTION|>--- conflicted
+++ resolved
@@ -29,11 +29,7 @@
 
 public:
     explicit StandardScalarOpenList(const Options &opts);
-<<<<<<< HEAD
-    StandardScalarOpenList(Evaluator *evaluator, bool preferred_only);
-=======
     StandardScalarOpenList(const shared_ptr<Evaluator> &eval, bool preferred_only);
->>>>>>> 760081b5
     virtual ~StandardScalarOpenList() override = default;
 
     virtual Entry remove_min() override;
