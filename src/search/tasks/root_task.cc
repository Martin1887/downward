#include "root_task.h"

#include "../global_operator.h"
#include "../globals.h"
#include "../option_parser.h"
#include "../plugin.h"

#include "../utils/collections.h"

#include <cassert>
#include <memory>

using namespace std;

namespace tasks {
RootTask::RootTask(
    const shared_ptr<AbstractTask> &parent,
    vector<ExplicitVariable> &&variables,
    vector<vector<set<FactPair>>> &&mutexes,
    vector<ExplicitOperator> &&operators,
    vector<ExplicitOperator> &&axioms,
    vector<int> &&initial_state_values,
    vector<FactPair> &&goals)
    : ExplicitTask(parent, move(variables), move(mutexes), move(operators), move(axioms),
                   move(initial_state_values), move(goals)) {
}

const GlobalOperator *RootTask::get_global_operator(int index, bool is_axiom) const {
    // When we switch to operator ids, this should just return index
    if (is_axiom) {
        assert(utils::in_bounds(index, g_axioms));
        return &g_axioms[index];
    } else {
        assert(utils::in_bounds(index, g_operators));
        return &g_operators[index];
    }
}

void RootTask::convert_state_values_from_parent(vector<int> &) const {
    ABORT("Invalid state conversion");
}

ExplicitOperator explicit_operator_from_global_operator(const GlobalOperator &op, bool is_axiom) {
    vector<FactPair> preconditions;
    preconditions.reserve(op.get_preconditions().size());
    for (const GlobalCondition &condition : op.get_preconditions()) {
        preconditions.emplace_back(condition.var, condition.val);
    }

    vector<ExplicitEffect> effects;
    effects.reserve(op.get_effects().size());
    for (const GlobalEffect &eff : op.get_effects()) {
        vector<FactPair> eff_conditions;
        eff_conditions.reserve(eff.conditions.size());
        for (const GlobalCondition &condition : eff.conditions) {
            eff_conditions.emplace_back(condition.var, condition.val);
        }
        effects.emplace_back(eff.var, eff.val, move(eff_conditions));
    }

    return ExplicitOperator(
        move(preconditions),
        move(effects),
        op.get_cost(),
        op.get_name(),
        is_axiom);
}

shared_ptr<RootTask> create_root_task(
    const vector<string> &variable_name,
    const vector<int> &variable_domain,
    const vector<vector<string>> &fact_names,
    const vector<int> &axiom_layers,
    const vector<int> &default_axiom_values,
    const vector<vector<set<FactPair>>> &inconsistent_facts,
    const vector<int> &initial_state_data,
    const vector<pair<int, int>> &goal,
    const vector<GlobalOperator> &global_operators,
    const vector<GlobalOperator> &global_axioms) {
    const shared_ptr<AbstractTask> parent = nullptr;

    vector<ExplicitVariable> variables;
    variables.reserve(variable_domain.size());
    for (int i = 0; i < static_cast<int>(variable_domain.size()); ++i) {
        string name = variable_name[i];
        vector<string> var_fact_names = fact_names[i];
        variables.emplace_back(
            variable_domain[i],
            move(name),
            move(var_fact_names),
            axiom_layers[i],
            default_axiom_values[i]);
    }

<<<<<<< HEAD
    vector<vector<set<FactPair>>> mutexes = inconsistent_facts;
=======
OperatorID RootTask::get_global_operator_id(OperatorID id) const {
    return id;
}
>>>>>>> 6dfb0faf


    vector<ExplicitOperator> operators;
    operators.reserve(operators.size());
    for (const GlobalOperator &op : global_operators) {
        operators.push_back(explicit_operator_from_global_operator(op, false));
    }

    vector<ExplicitOperator> axioms;
    axioms.reserve(axioms.size());
    for (const GlobalOperator &axiom : global_axioms) {
        axioms.push_back(explicit_operator_from_global_operator(axiom, true));
    }

    vector<int> initial_state_values = initial_state_data;

    vector<FactPair> goals;
    goals.reserve(goal.size());
    for (pair<int, int> goal : goal) {
        goals.emplace_back(goal.first, goal.second);
    }

    return make_shared<RootTask>(
        parent,
        move(variables),
        move(mutexes),
        move(operators),
        move(axioms),
        move(initial_state_values),
        move(goals));
}

static shared_ptr<AbstractTask> _parse(OptionParser &parser) {
    if (parser.dry_run())
        return nullptr;
    else
        return g_root_task();
}

static PluginShared<AbstractTask> _plugin("no_transform", _parse);
}<|MERGE_RESOLUTION|>--- conflicted
+++ resolved
@@ -4,6 +4,7 @@
 #include "../globals.h"
 #include "../option_parser.h"
 #include "../plugin.h"
+#include "../state_registry.h"
 
 #include "../utils/collections.h"
 
@@ -25,15 +26,8 @@
                    move(initial_state_values), move(goals)) {
 }
 
-const GlobalOperator *RootTask::get_global_operator(int index, bool is_axiom) const {
-    // When we switch to operator ids, this should just return index
-    if (is_axiom) {
-        assert(utils::in_bounds(index, g_axioms));
-        return &g_axioms[index];
-    } else {
-        assert(utils::in_bounds(index, g_operators));
-        return &g_operators[index];
-    }
+OperatorID RootTask::get_global_operator_id(OperatorID id) const {
+    return id;
 }
 
 void RootTask::convert_state_values_from_parent(vector<int> &) const {
@@ -92,13 +86,7 @@
             default_axiom_values[i]);
     }
 
-<<<<<<< HEAD
     vector<vector<set<FactPair>>> mutexes = inconsistent_facts;
-=======
-OperatorID RootTask::get_global_operator_id(OperatorID id) const {
-    return id;
-}
->>>>>>> 6dfb0faf
 
 
     vector<ExplicitOperator> operators;
