--- conflicted
+++ resolved
@@ -26,7 +26,6 @@
     return domain_size[var];
 }
 
-<<<<<<< HEAD
 int DomainAbstractedTask::get_variable_axiom_layer(int) const {
     ABORT("DomainAbstractedTask doesn't support axioms.");
 }
@@ -35,10 +34,7 @@
     ABORT("DomainAbstractedTask doesn't support axioms.");
 }
 
-const string &DomainAbstractedTask::get_fact_name(const Fact &fact) const {
-=======
 const string &DomainAbstractedTask::get_fact_name(const FactPair &fact) const {
->>>>>>> e7a72f2b
     return fact_names[fact.var][fact.value];
 }
 
@@ -52,7 +48,6 @@
         parent->get_operator_precondition(op_index, fact_index, is_axiom));
 }
 
-<<<<<<< HEAD
 int DomainAbstractedTask::get_num_operator_effect_conditions(
     int op_index, int eff_index, bool is_axiom) const {
     int num_conditions = parent->get_num_operator_effect_conditions(
@@ -63,16 +58,9 @@
     return num_conditions;
 }
 
-Fact DomainAbstractedTask::get_operator_effect_condition(
+FactPair DomainAbstractedTask::get_operator_effect_condition(
     int, int, int, bool) const {
     ABORT("DomainAbstractedTask doesn't support conditional effects.");
-=======
-FactPair DomainAbstractedTask::get_operator_effect_condition(
-    int op_index, int eff_index, int cond_index, bool is_axiom) const {
-    return get_abstract_fact(
-        parent->get_operator_effect_condition(
-            op_index, eff_index, cond_index, is_axiom));
->>>>>>> e7a72f2b
 }
 
 FactPair DomainAbstractedTask::get_operator_effect(
@@ -81,7 +69,6 @@
         parent->get_operator_effect(op_index, eff_index, is_axiom));
 }
 
-<<<<<<< HEAD
 int DomainAbstractedTask::get_num_axioms() const {
     int num_axioms = parent->get_num_axioms();
     if (num_axioms > 0) {
@@ -90,10 +77,7 @@
     return num_axioms;
 }
 
-Fact DomainAbstractedTask::get_goal_fact(int index) const {
-=======
 FactPair DomainAbstractedTask::get_goal_fact(int index) const {
->>>>>>> e7a72f2b
     return get_abstract_fact(parent->get_goal_fact(index));
 }
 
