# - Find the CPLEX LP solver.
# This code defines the following variables:
#
#  CPLEX_FOUND                 - TRUE if CPLEX was found.
#  CPLEX_INCLUDE_DIRS          - Full paths to all include dirs.
#  CPLEX_LIBRARIES             - Full paths to all libraries.
#  CPLEX_RUNTIME_LIBRARY       - Full path to the dll file on windows
#
# Usage:
#  find_package(cplex)
#
# The location of CPLEX can be specified using the environment variable
# or cmake parameter DOWNWARD_CPLEX_ROOT. If different installations
# for release/debug versions of CPLEX are available,they can be
# specified with
#   DOWNWARD_CPLEX_ROOT
#   DOWNWARD_CPLEX_ROOT_RELEASE
#   DOWNWARD_CPLEX_ROOT_DEBUG
# More specific paths are preferred over less specific ones when searching
# for libraries.
#
# Note that the standard FIND_PACKAGE features are supported
# (QUIET, REQUIRED, etc.).

<<<<<<< HEAD
foreach(BITWIDTH 32 64)
    foreach(BUILDMODE "RELEASE" "DEBUG")
        set(CPLEX_HINT_PATHS_${BUILDMODE}${BITWIDTH}
            ${DOWNWARD_CPLEX_ROOT_${BUILDMODE}${BITWIDTH}}
            $ENV{DOWNWARD_CPLEX_ROOT_${BUILDMODE}${BITWIDTH}}
            ${DOWNWARD_CPLEX_ROOT${BITWIDTH}}
            $ENV{DOWNWARD_CPLEX_ROOT${BITWIDTH}}
            ${DOWNWARD_CPLEX_ROOT}
            $ENV{DOWNWARD_CPLEX_ROOT}
        )
        if(CPLEX_HINT_PATHS_${BUILDMODE}${BITWIDTH})
            list(APPEND CPLEX_HINT_PATHS_${BUILDMODE}${BITWIDTH} NO_DEFAULT_PATH)
        endif()
    endforeach()
endforeach()

if(${CMAKE_SIZEOF_VOID_P} EQUAL 4)
    set(CPLEX_HINT_PATHS_RELEASE ${CPLEX_HINT_PATHS_RELEASE32})
    set(CPLEX_HINT_PATHS_DEBUG ${CPLEX_HINT_PATHS_DEBUG32})
elseif(${CMAKE_SIZEOF_VOID_P} EQUAL 8)
    set(CPLEX_HINT_PATHS_RELEASE ${CPLEX_HINT_PATHS_RELEASE64})
    set(CPLEX_HINT_PATHS_DEBUG ${CPLEX_HINT_PATHS_DEBUG64})
else()
    message(WARNING "Bitwidth could not be detected, preferring 32-bit version of CPLEX")
    set(CPLEX_HINT_PATHS_RELEASE
        ${CPLEX_HINT_PATHS_RELEASE32}
        ${CPLEX_HINT_PATHS_RELEASE64}
    )
    set(CPLEX_HINT_PATHS_DEBUG
        ${CPLEX_HINT_PATHS_DEBUG32}
        ${CPLEX_HINT_PATHS_DEBUG64}
=======
foreach(BUILDMODE "RELEASE" "DEBUG")
    set(CPLEX_HINT_PATHS_${BUILDMODE}
        ${DOWNWARD_CPLEX_ROOT_${BUILDMODE}}
        $ENV{DOWNWARD_CPLEX_ROOT_${BUILDMODE}}
        ${DOWNWARD_CPLEX_ROOT}
        $ENV{DOWNWARD_CPLEX_ROOT}
>>>>>>> ad0303bf
    )
endforeach()

find_path(CPLEX_INCLUDE_DIRS
    NAMES
    cplex.h
    HINTS
    ${CPLEX_HINT_PATHS_RELEASE}
    ${CPLEX_HINT_PATHS_DEBUG}
    PATH_SUFFIXES
    include/ilcplex
)

if(APPLE)
    set(CPLEX_LIBRARY_PATH_SUFFIX_RELEASE_32
        "lib/x86_osx/static_pic")
    set(CPLEX_LIBRARY_PATH_SUFFIX_DEBUG_32 ${CPLEX_LIBRARY_PATH_SUFFIX_RELEASE_32})
    set(CPLEX_LIBRARY_PATH_SUFFIX_RELEASE_64
        "lib/x86-64_osx/static_pic")
    set(CPLEX_LIBRARY_PATH_SUFFIX_DEBUG_64 ${CPLEX_LIBRARY_PATH_SUFFIX_RELEASE_64})
elseif(UNIX)
    set(CPLEX_LIBRARY_PATH_SUFFIX_RELEASE_32
        "lib/x86_sles10_4.1/static_pic"
        "lib/x86_linux/static_pic")
    set(CPLEX_LIBRARY_PATH_SUFFIX_DEBUG_32 ${CPLEX_LIBRARY_PATH_SUFFIX_RELEASE_32})
    set(CPLEX_LIBRARY_PATH_SUFFIX_RELEASE_64
        "bin/x86-64_linux/"
        "lib/x86-64_sles10_4.1/static_pic"
        "lib/x86-64_linux/static_pic")
    set(CPLEX_LIBRARY_PATH_SUFFIX_DEBUG_64 ${CPLEX_LIBRARY_PATH_SUFFIX_RELEASE_64})
elseif(MSVC)
    # Note that the numbers are correct: Visual Studio 2011 is version 10.
    if (MSVC10)
        set(CPLEX_COMPILER_HINT "vs2011")
    elseif(MSVC11)
        set(CPLEX_COMPILER_HINT "vs2012")
    elseif(MSVC12)
        set(CPLEX_COMPILER_HINT "vs2013")
    elseif(MSVC13)
        set(CPLEX_COMPILER_HINT "vs2015")
    elseif(MSVC14)
        set(CPLEX_COMPILER_HINT "vs2017")
    endif()

    set(CPLEX_LIBRARY_PATH_SUFFIX_RELEASE_32 "lib/x86_windows_${CPLEX_COMPILER_HINT}/stat_mda")
    set(CPLEX_LIBRARY_PATH_SUFFIX_DEBUG_32 "lib/x86_windows_${CPLEX_COMPILER_HINT}/stat_mdd")
    set(CPLEX_LIBRARY_PATH_SUFFIX_RELEASE_64
      "lib/x86-64_windows_${CPLEX_COMPILER_HINT}/stat_mda"
      "lib/x64_windows_${CPLEX_COMPILER_HINT}/stat_mda")
    set(CPLEX_LIBRARY_PATH_SUFFIX_DEBUG_64
      "lib/x86-64_windows_${CPLEX_COMPILER_HINT}/stat_mdd"
      "lib/x64_windows_${CPLEX_COMPILER_HINT}/stat_mdd")

    if(${CMAKE_SIZEOF_VOID_P} EQUAL 4)
        set(CPLEX_RUNTIME_LIBRARY_HINT "bin/x86_win32")
    elseif(${CMAKE_SIZEOF_VOID_P} EQUAL 8)
        set(CPLEX_RUNTIME_LIBRARY_HINT "bin/x64_win64")
    endif()
endif()

if(${CMAKE_SIZEOF_VOID_P} EQUAL 4)
    set(CPLEX_LIBRARY_PATH_SUFFIX_RELEASE ${CPLEX_LIBRARY_PATH_SUFFIX_RELEASE_32})
    set(CPLEX_LIBRARY_PATH_SUFFIX_DEBUG ${CPLEX_LIBRARY_PATH_SUFFIX_DEBUG_32})
elseif(${CMAKE_SIZEOF_VOID_P} EQUAL 8)
    set(CPLEX_LIBRARY_PATH_SUFFIX_RELEASE ${CPLEX_LIBRARY_PATH_SUFFIX_RELEASE_64})
    set(CPLEX_LIBRARY_PATH_SUFFIX_DEBUG ${CPLEX_LIBRARY_PATH_SUFFIX_DEBUG_64})
else()
    message(WARNING "Bitwidth could not be detected, preferring 32bit version of CPLEX")
    set(CPLEX_LIBRARY_PATH_SUFFIX_RELEASE
        ${CPLEX_LIBRARY_PATH_SUFFIX_RELEASE_32}
        ${CPLEX_LIBRARY_PATH_SUFFIX_RELEASE_64}
    )
    set(CPLEX_LIBRARY_PATH_SUFFIX_DEBUG
        ${CPLEX_LIBRARY_PATH_SUFFIX_DEBUG_32}
        ${CPLEX_LIBRARY_PATH_SUFFIX_DEBUG_64}
    )
endif()

find_library(CPLEX_LIBRARY_RELEASE
    NAMES
    cplex
    cplex1262
    cplex1271
    cplex1280
    HINTS
    ${CPLEX_HINT_PATHS_RELEASE}
    PATH_SUFFIXES
    ${CPLEX_LIBRARY_PATH_SUFFIX_RELEASE}
)

find_library(CPLEX_LIBRARY_DEBUG
    NAMES
    cplex
    cplex1262
    cplex1271
    cplex1280
    HINTS
    ${CPLEX_HINT_PATHS_DEBUG}
    PATH_SUFFIXES
    ${CPLEX_LIBRARY_PATH_SUFFIX_DEBUG}
)

# Parse CPLEX version.
file(STRINGS ${CPLEX_INCLUDE_DIRS}/cpxconst.h CPLEX_VERSION_STR
     REGEX "#define[ ]+CPX_VERSION[ ]+[0-9]+")
string(REGEX MATCH "[0-9]+" CPLEX_VERSION_STR ${CPLEX_VERSION_STR})
if(CPLEX_VERSION_STR)
  math(EXPR CPLEX_VERSION_MAJOR "${CPLEX_VERSION_STR} / 1000000")
  math(EXPR CPLEX_VERSION_MINOR "${CPLEX_VERSION_STR} / 10000 % 100")
  math(EXPR CPLEX_VERSION_SUBMINOR "${CPLEX_VERSION_STR} / 100 % 100")
  set(CPLEX_VERSION
      "${CPLEX_VERSION_MAJOR}.${CPLEX_VERSION_MINOR}.${CPLEX_VERSION_SUBMINOR}")
endif()

if(CPLEX_LIBRARY_RELEASE OR CPLEX_LIBRARY_DEBUG)
    find_package(Threads REQUIRED)

    set(CPLEX_LIBRARIES_COMMON ${CMAKE_THREAD_LIBS_INIT})
    if(NOT (${CPLEX_VERSION} VERSION_LESS "12.8"))
        set(CPLEX_LIBRARIES_COMMON ${CPLEX_LIBRARIES_COMMON} ${CMAKE_DL_LIBS})
    endif()

    set(CPLEX_LIBRARIES
        optimized ${CPLEX_LIBRARY_RELEASE} ${CPLEX_LIBRARIES_COMMON}
        debug ${CPLEX_LIBRARY_DEBUG} ${CPLEX_LIBRARIES_COMMON}
    )
endif()

# HACK: there must be a better way to find the dll file.
find_path(CPLEX_RUNTIME_LIBRARY_PATH
    NAMES
    cplex1262.dll
    HINTS
    ${CPLEX_HINT_PATHS_RELEASE}
    ${CPLEX_HINT_PATHS_DEBUG}
    PATH_SUFFIXES
    ${CPLEX_RUNTIME_LIBRARY_HINT}
)
if(CPLEX_RUNTIME_LIBRARY_PATH)
    set(CPLEX_RUNTIME_LIBRARY "${CPLEX_RUNTIME_LIBRARY_PATH}/cplex1262.dll")
endif()

# Check if everything was found and set CPLEX_FOUND.
include(FindPackageHandleStandardArgs)
find_package_handle_standard_args(
    Cplex
    REQUIRED_VARS CPLEX_INCLUDE_DIRS CPLEX_LIBRARIES
)

mark_as_advanced(
    CPLEX_INCLUDE_DIRS CPLEX_LIBRARIES CPLEX_LIBRARIES_COMMON CPLEX_LIBRARY_PATH_SUFFIX
    CPLEX_LIBRARY_PATH_SUFFIX_RELEASE_32 CPLEX_LIBRARY_PATH_SUFFIX_DEBUG_32
    CPLEX_LIBRARY_PATH_SUFFIX_RELEASE_64 CPLEX_LIBRARY_PATH_SUFFIX_DEBUG_64
    CPLEX_LIBRARY_PATH_SUFFIX_RELEASE CPLEX_LIBRARY_PATH_SUFFIX_DEBUG
    CPLEX_LIBRARY_RELEASE CPLEX_LIBRARY_DEBUG CPLEX_RUNTIME_LIBRARY_PATH
    CPX_VERSION CPLEX_VERSION_MAJOR CPLEX_VERSION_MINOR CPLEX_VERSION_STR
    CPLEX_VERSION_SUBMINOR
)<|MERGE_RESOLUTION|>--- conflicted
+++ resolved
@@ -22,46 +22,12 @@
 # Note that the standard FIND_PACKAGE features are supported
 # (QUIET, REQUIRED, etc.).
 
-<<<<<<< HEAD
-foreach(BITWIDTH 32 64)
-    foreach(BUILDMODE "RELEASE" "DEBUG")
-        set(CPLEX_HINT_PATHS_${BUILDMODE}${BITWIDTH}
-            ${DOWNWARD_CPLEX_ROOT_${BUILDMODE}${BITWIDTH}}
-            $ENV{DOWNWARD_CPLEX_ROOT_${BUILDMODE}${BITWIDTH}}
-            ${DOWNWARD_CPLEX_ROOT${BITWIDTH}}
-            $ENV{DOWNWARD_CPLEX_ROOT${BITWIDTH}}
-            ${DOWNWARD_CPLEX_ROOT}
-            $ENV{DOWNWARD_CPLEX_ROOT}
-        )
-        if(CPLEX_HINT_PATHS_${BUILDMODE}${BITWIDTH})
-            list(APPEND CPLEX_HINT_PATHS_${BUILDMODE}${BITWIDTH} NO_DEFAULT_PATH)
-        endif()
-    endforeach()
-endforeach()
-
-if(${CMAKE_SIZEOF_VOID_P} EQUAL 4)
-    set(CPLEX_HINT_PATHS_RELEASE ${CPLEX_HINT_PATHS_RELEASE32})
-    set(CPLEX_HINT_PATHS_DEBUG ${CPLEX_HINT_PATHS_DEBUG32})
-elseif(${CMAKE_SIZEOF_VOID_P} EQUAL 8)
-    set(CPLEX_HINT_PATHS_RELEASE ${CPLEX_HINT_PATHS_RELEASE64})
-    set(CPLEX_HINT_PATHS_DEBUG ${CPLEX_HINT_PATHS_DEBUG64})
-else()
-    message(WARNING "Bitwidth could not be detected, preferring 32-bit version of CPLEX")
-    set(CPLEX_HINT_PATHS_RELEASE
-        ${CPLEX_HINT_PATHS_RELEASE32}
-        ${CPLEX_HINT_PATHS_RELEASE64}
-    )
-    set(CPLEX_HINT_PATHS_DEBUG
-        ${CPLEX_HINT_PATHS_DEBUG32}
-        ${CPLEX_HINT_PATHS_DEBUG64}
-=======
 foreach(BUILDMODE "RELEASE" "DEBUG")
     set(CPLEX_HINT_PATHS_${BUILDMODE}
         ${DOWNWARD_CPLEX_ROOT_${BUILDMODE}}
         $ENV{DOWNWARD_CPLEX_ROOT_${BUILDMODE}}
         ${DOWNWARD_CPLEX_ROOT}
         $ENV{DOWNWARD_CPLEX_ROOT}
->>>>>>> ad0303bf
     )
 endforeach()
 
